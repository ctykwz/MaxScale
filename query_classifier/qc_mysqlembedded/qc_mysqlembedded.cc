/**
 * @section LICENCE
 *
 * This file is distributed as part of the MariaDB Corporation MaxScale. It is
 * free software: you can redistribute it and/or modify it under
 * the terms of the GNU General Public License as published by the
 * Free Software Foundation, version 2.
 *
 * This program is distributed in the hope that it will be useful,
 * but WITHOUT ANY WARRANTY; without even the implied warranty of
 * MERCHANTABILITY or FITNESS FOR A PARTICULAR PURPOSE.  See the
 * GNU General Public License for more details.
 *
 * You should have received a copy of the GNU General Public License
 * along with this program; if not, write to the Free Software
 * Foundation, Inc., 51 Franklin Street, Fifth Floor, Boston, MA
 * 02110-1301 USA.
 *
 * Copyright MariaDB Corporation Ab
 *
 * @file
 *
 */

#define EMBEDDED_LIBRARY
#define MYSQL_YACC
#define MYSQL_LEX012
#define MYSQL_SERVER
#if defined(MYSQL_CLIENT)
#undef MYSQL_CLIENT
#endif
#include <my_config.h>
#include <mysql.h>
#include <my_sys.h>
#include <my_global.h>
#include <my_dbug.h>
#include <my_base.h>
// We need to get access to Item::str_value, which is protected. So we cheat.
#define protected public
#include <item.h>
#undef protected
#include <sql_list.h>
#include <mysqld_error.h>
#include <sql_class.h>
#include <sql_lex.h>
#include <embedded_priv.h>
#include <sql_class.h>
#include <sql_lex.h>
#include <sql_parse.h>
#include <errmsg.h>
#include <client_settings.h>
// In client_settings.h mysql_server_init and mysql_server_end are defined to
// mysql_client_plugin_init and mysql_client_plugin_deinit respectively.
// Those must be undefined, so that we here really call mysql_server_[init|end].
#undef mysql_server_init
#undef mysql_server_end
#include <set_var.h>
#include <strfunc.h>
#include <item_func.h>

#include <pthread.h>

#include <maxscale/debug.h>
#include <maxscale/log_manager.h>
#include <maxscale/platform.h>
#include <maxscale/query_classifier.h>
#include <maxscale/protocol/mysql.h>
#include <maxscale/paths.h>
#include <maxscale/utils.h>

#include <stdio.h>
#include <stdlib.h>
#include <string.h>
#include <stdarg.h>

#if MYSQL_VERSION_MAJOR >= 10 && MYSQL_VERSION_MINOR >= 2
#define CTE_SUPPORTED
#define WF_SUPPORTED
#endif

#if defined(CTE_SUPPORTED)
// We need to be able to access private data of With_element that has no
// public access methods. So, we use this very questionable method of
// making the private parts public. Ok, as qc_myselembedded is only
// used for verifying the output of qc_sqlite.
#define private public
#include <sql_cte.h>
#undef private
#endif

/**
 * Defines what a particular name should be mapped to.
 */
typedef struct name_mapping
{
    const char* from;
    const char* to;
} NAME_MAPPING;

static NAME_MAPPING function_name_mappings_default[] =
{
    { NULL, NULL }
};

static NAME_MAPPING function_name_mappings_oracle[] =
{
    { "concat_operator_oracle", "concat" },
    { "case", "decode" },
    { NULL, NULL }
};

static const char* map_function_name(NAME_MAPPING* function_name_mappings, const char* from)
{
    NAME_MAPPING* map = function_name_mappings;
    const char* to = NULL;

    while (!to && map->from)
    {
        if (strcasecmp(from, map->from) == 0)
        {
            to = map->to;
        }
        else
        {
            ++map;
        }
    }

    return to ? to : from;
}

#define MYSQL_COM_QUERY_HEADER_SIZE 5 /*< 3 bytes size, 1 sequence, 1 command */
#define MAX_QUERYBUF_SIZE 2048
typedef struct parsing_info_st
{
#if defined(SS_DEBUG)
    skygw_chk_t pi_chk_top;
#endif
    void* pi_handle; /*< parsing info object pointer */
    char* pi_query_plain_str; /*< query as plain string */
    void (*pi_done_fp)(void *); /*< clean-up function for parsing info */
    QC_FIELD_INFO* field_infos;
    size_t field_infos_len;
    size_t field_infos_capacity;
    QC_FUNCTION_INFO* function_infos;
    size_t function_infos_len;
    size_t function_infos_capacity;
    GWBUF* preparable_stmt;
    qc_parse_result_t result;
    int32_t type_mask;
    NAME_MAPPING* function_name_mappings;
#if defined(SS_DEBUG)
    skygw_chk_t pi_chk_tail;
#endif
} parsing_info_t;

#define QTYPE_LESS_RESTRICTIVE_THAN_WRITE(t) (t<QUERY_TYPE_WRITE ? true : false)

static THD* get_or_create_thd_for_parsing(MYSQL* mysql, char* query_str);
static unsigned long set_client_flags(MYSQL* mysql);
static bool create_parse_tree(THD* thd);
static uint32_t resolve_query_type(parsing_info_t*, THD* thd);
static bool skygw_stmt_causes_implicit_commit(LEX* lex, int* autocommit_stmt);

static int is_autocommit_stmt(LEX* lex);
static parsing_info_t* parsing_info_init(void (*donefun)(void *));
static void parsing_info_set_plain_str(void* ptr, char* str);
/** Free THD context and close MYSQL */
static void parsing_info_done(void* ptr);
static TABLE_LIST* skygw_get_affected_tables(void* lexptr);
static bool ensure_query_is_parsed(GWBUF* query);
static bool parse_query(GWBUF* querybuf);
static bool query_is_parsed(GWBUF* buf);
int32_t qc_mysql_get_field_info(GWBUF* buf, const QC_FIELD_INFO** infos, uint32_t* n_infos);

#if MYSQL_VERSION_MAJOR >= 10 && MYSQL_VERSION_MINOR >= 3
inline void get_string_and_length(const LEX_CSTRING& ls, const char** s, size_t* length)
{
    *s = ls.str;
    *length = ls.length;
}
#else
inline void get_string_and_length(const char* cs, const char** s, size_t* length)
{
    *s = cs;
    *length = cs ? strlen(cs) : 0;
}
#endif

static struct
{
    qc_sql_mode_t   sql_mode;
    pthread_mutex_t sql_mode_mutex;
    NAME_MAPPING*   function_name_mappings;
} this_unit =
{
    QC_SQL_MODE_DEFAULT,
    PTHREAD_MUTEX_INITIALIZER,
    function_name_mappings_default
};

static thread_local struct
{
    qc_sql_mode_t sql_mode;
    NAME_MAPPING* function_name_mappings;
    // The version information is not used; the embedded library parses according
    // to the version of the embedded library it has been linked with. However, we
    // need to store the information so that qc_[get|set]_server_version will work.
    uint64_t version;
} this_thread =
{
    QC_SQL_MODE_DEFAULT,
    function_name_mappings_default,
    0
};

/**
 * Ensures that the query is parsed. If it is not already parsed, it
 * will be parsed.
 *
 * @return true if the query is parsed, false otherwise.
 */
bool ensure_query_is_parsed(GWBUF* query)
{
    bool parsed = query_is_parsed(query);

    if (!parsed)
    {
        // Instead of modifying global_system_variables, from which
        // thd->variables.sql_mode will be initialied, we should modify
        // thd->variables.sql_mode _after_ it has been created and
        // initialized.
        //
        // However, for whatever reason, the offset of that variable is
        // different when accessed from within libmysqld and qc_mysqlembedded,
        // so we will not modify the right variable even if it appears we do.
        //
        // So, for the time being we modify global_system_variables.sql_mode and
        // serialize the parsing. That's ok, since qc_mysqlembedded is only
        // used for verifying the behaviour of qc_sqlite.

        ss_debug(int rv);

        ss_debug(rv = )pthread_mutex_lock(&this_unit.sql_mode_mutex);
        ss_dassert(rv == 0);

        if (this_thread.sql_mode == QC_SQL_MODE_ORACLE)
        {
            global_system_variables.sql_mode |= MODE_ORACLE;
        }
        else
        {
            global_system_variables.sql_mode &= ~MODE_ORACLE;
        }

        parsed = parse_query(query);

        ss_debug(rv = )pthread_mutex_unlock(&this_unit.sql_mode_mutex);
        ss_dassert(rv == 0);

        if (!parsed)
        {
            MXS_ERROR("Unable to parse query, out of resources?");
        }
    }

    return parsed;
}

int32_t qc_mysql_parse(GWBUF* querybuf, uint32_t collect, int32_t* result)
{
    bool parsed = ensure_query_is_parsed(querybuf);

    // Since the query is parsed using the same parser - subject to version
    // differences between the embedded library and the server - either the
    // query is valid and hence correctly parsed, or the query is invalid in
    // which case the server will also consider it invalid and reject it. So,
    // it's always ok to claim it has been parsed.

    if (parsed)
    {
        parsing_info_t* pi = (parsing_info_t*) gwbuf_get_buffer_object_data(querybuf,
                                                                            GWBUF_PARSING_INFO);
        ss_dassert(pi);

        *result = pi->result;
    }
    else
    {
        *result = QC_QUERY_INVALID;
    }

    return QC_RESULT_OK;
}

int32_t qc_mysql_get_type_mask(GWBUF* querybuf, uint32_t* type_mask)
{
    int32_t rv = QC_RESULT_OK;

    *type_mask = QUERY_TYPE_UNKNOWN;
    MYSQL* mysql;
    bool succp;

    ss_info_dassert(querybuf != NULL, ("querybuf is NULL"));

    if (querybuf == NULL)
    {
        succp = false;
        goto retblock;
    }

    succp = ensure_query_is_parsed(querybuf);

    /** Read thd pointer and resolve the query type with it. */
    if (succp)
    {
        parsing_info_t* pi;

        pi = (parsing_info_t*) gwbuf_get_buffer_object_data(querybuf,
                                                            GWBUF_PARSING_INFO);

        if (pi != NULL)
        {
            mysql = (MYSQL *) pi->pi_handle;

            /** Find out the query type */
            if (mysql != NULL)
            {
                *type_mask = resolve_query_type(pi, (THD *) mysql->thd);
#if MYSQL_VERSION_MAJOR >= 10 && MYSQL_VERSION_MINOR >= 3
                // If in 10.3 mode we need to ensure that sequence related functions
                // are taken into account. That we can ensure by querying for the fields.
                const QC_FIELD_INFO* field_infos;
                uint32_t n_field_infos;

                rv = qc_mysql_get_field_info(querybuf, &field_infos, &n_field_infos);

                if (rv == QC_RESULT_OK)
                {
                    *type_mask |= pi->type_mask;
                }
#endif
            }
        }
    }

retblock:
    return rv;
}

/**
 * Create parsing info and try to parse the query included in the query buffer.
 * Store pointer to created parse_tree_t object to buffer.
 *
 * @param querybuf buffer including the query and possibly the parsing information
 *
 * @return true if succeed, false otherwise
 */
static bool parse_query(GWBUF* querybuf)
{
    bool succp;
    THD* thd;
    uint8_t* data;
    size_t len;
    char* query_str = NULL;
    parsing_info_t* pi;

    CHK_GWBUF(querybuf);
    /** Do not parse without releasing previous parse info first */
    ss_dassert(!query_is_parsed(querybuf));

    if (querybuf == NULL || query_is_parsed(querybuf))
    {
        MXS_ERROR("Query is NULL (%p) or query is already parsed.", querybuf);
        return false;
    }

    /** Create parsing info */
    pi = parsing_info_init(parsing_info_done);

    if (pi == NULL)
    {
        MXS_ERROR("Parsing info initialization failed.");
        succp = false;
        goto retblock;
    }

    /** Extract query and copy it to different buffer */
    data = (uint8_t*) GWBUF_DATA(querybuf);
    len = MYSQL_GET_PAYLOAD_LEN(data) - 1; /*< distract 1 for packet type byte */


    if (len < 1 || len >= ~((size_t) 0) - 1 || (query_str = (char *) malloc(len + 1)) == NULL)
    {
        /** Free parsing info data */
        MXS_ERROR("Length (%lu) is 0 or query string allocation failed (%p). Buffer is %lu bytes.",
                  len, query_str, GWBUF_LENGTH(querybuf));
        parsing_info_done(pi);
        succp = false;
        goto retblock;
    }

    memcpy(query_str, &data[5], len);
    memset(&query_str[len], 0, 1);
    parsing_info_set_plain_str(pi, query_str);

    /** Get one or create new THD object to be use in parsing */
    thd = get_or_create_thd_for_parsing((MYSQL *) pi->pi_handle, query_str);

    if (thd == NULL)
    {
        MXS_ERROR("THD creation failed.");
        /** Free parsing info data */
        parsing_info_done(pi);
        succp = false;
        goto retblock;
    }

    /**
     * Create parse_tree inside thd.
     * thd and lex are readable even if creating parse tree fails.
     */
    if (create_parse_tree(thd))
    {
        pi->result = QC_QUERY_PARSED;
    }

    /** Add complete parsing info struct to the query buffer */
    gwbuf_add_buffer_object(querybuf,
                            GWBUF_PARSING_INFO,
                            (void *) pi,
                            parsing_info_done);

    succp = true;
retblock:
    return succp;
}

/**
 * If buffer has non-NULL gwbuf_parsing_info it is parsed and it has parsing
 * information included.
 *
 * @param buf buffer being examined
 *
 * @return true or false
 */
static bool query_is_parsed(GWBUF* buf)
{
    CHK_GWBUF(buf);
    return (buf != NULL && GWBUF_IS_PARSED(buf));
}

/**
 * Create a thread context, thd, init embedded server, connect to it, and allocate
 * query to thd.
 *
 * Parameters:
 * @param mysql         Database handle
 *
 * @param query_str     Query in plain txt string
 *
 * @return Thread context pointer
 *
 */
static THD* get_or_create_thd_for_parsing(MYSQL* mysql, char* query_str)
{
    THD* thd = NULL;
    unsigned long client_flags;
    char* db = mysql->options.db;
    bool failp = FALSE;
    size_t query_len;

    ss_info_dassert(mysql != NULL, ("mysql is NULL"));
    ss_info_dassert(query_str != NULL, ("query_str is NULL"));

    query_len = strlen(query_str);
    client_flags = set_client_flags(mysql);

    /** Get THD.
     * NOTE: Instead of creating new every time, THD instance could
     * be get from a pool of them.
     */
    thd = (THD *) create_embedded_thd(client_flags);

    if (thd == NULL)
    {
        MXS_ERROR("Failed to create thread context for parsing.");
        goto return_thd;
    }

    mysql->thd = thd;
    init_embedded_mysql(mysql, client_flags);
    failp = check_embedded_connection(mysql, db);

    if (failp)
    {
        MXS_ERROR("Call to check_embedded_connection failed.");
        goto return_err_with_thd;
    }

    thd->clear_data_list();

    /** Check that we are calling the client functions in right order */
    if (mysql->status != MYSQL_STATUS_READY)
    {
        set_mysql_error(mysql, CR_COMMANDS_OUT_OF_SYNC, unknown_sqlstate);
        MXS_ERROR("Invalid status %d in embedded server.",
                  mysql->status);
        goto return_err_with_thd;
    }

    /** Clear result variables */
    thd->current_stmt = NULL;
    thd->store_globals();
    /**
     * We have to call free_old_query before we start to fill mysql->fields
     * for new query. In the case of embedded server we collect field data
     * during query execution (not during data retrieval as it is in remote
     * client). So we have to call free_old_query here
     */
    free_old_query(mysql);
    thd->extra_length = query_len;
    thd->extra_data = query_str;
    alloc_query(thd, query_str, query_len);
    goto return_thd;

return_err_with_thd:
    (*mysql->methods->free_embedded_thd)(mysql);
    thd = 0;
    mysql->thd = 0;
return_thd:
    return thd;
}

/**
 * @node  Set client flags. This is copied from libmysqld.c:mysql_real_connect
 *
 * Parameters:
 * @param mysql - <usage>
 *          <description>
 *
 * @return
 *
 *
 * @details (write detailed description here)
 *
 */
static unsigned long set_client_flags(MYSQL* mysql)
{
    unsigned long f = 0;

    f |= mysql->options.client_flag;

    /* Send client information for access check */
    f |= CLIENT_CAPABILITIES;

    if (f & CLIENT_MULTI_STATEMENTS)
    {
        f |= CLIENT_MULTI_RESULTS;
    }

    /**
     * No compression in embedded as we don't send any data,
     * and no pluggable auth, as we cannot do a client-server dialog
     */
    f &= ~(CLIENT_COMPRESS | CLIENT_PLUGIN_AUTH);

    if (mysql->options.db != NULL)
    {
        f |= CLIENT_CONNECT_WITH_DB;
    }

    return f;
}

static bool create_parse_tree(THD* thd)
{
    Parser_state parser_state;
    bool failp = FALSE;
    const char* virtual_db = "skygw_virtual";

    if (parser_state.init(thd, thd->query(), thd->query_length()))
    {
        failp = TRUE;
        goto return_here;
    }

    thd->reset_for_next_command();

    /**
     * Set some database to thd so that parsing won't fail because of
     * missing database. Then parse.
     */
    failp = thd->set_db(virtual_db, strlen(virtual_db));

    if (failp)
    {
        MXS_ERROR("Failed to set database in thread context.");
    }

    failp = parse_sql(thd, &parser_state, NULL);

    if (failp)
    {
        MXS_DEBUG("%lu [readwritesplit:create_parse_tree] failed to "
                  "create parse tree.",
                  pthread_self());
    }

return_here:
    return !failp;
}

/**
 * Sniff whether the statement is
 *
 *    SET ROLE ...
 *    SET NAMES ...
 *    SET PASSWORD ...
 *    SET CHARACTER ...
 *
 * Depending on what kind of SET statement it is, the parser of the embedded
 * library creates instances of set_var_user, set_var, set_var_password,
 * set_var_role, etc. that all are derived from set_var_base. However, there
 * is no type-information available in set_var_base, which is the type of the
 * instances when accessed from the lexer. Consequently, we cannot know what
 * kind of statment it is based on that, only whether it is a system variable
 * or not.
 *
 * Consequently, we just look at the string and deduce whether it is a
 * set [ROLE|NAMES|PASSWORD|CHARACTER] statement.
 */
bool is_set_specific(const char* s)
{
    bool rv = false;

    // Remove space from the beginning.
    while (isspace(*s))
    {
        ++s;
    }

    const char* token = s;

    // Find next non-space character.
    while (!isspace(*s) && (*s != 0))
    {
        ++s;
    }

    if (s - token == 3) // Might be "set"
    {
        if (strncasecmp(token, "set", 3) == 0)
        {
            // YES it was!
            while (isspace(*s))
            {
                ++s;
            }

            token = s;

            while (!isspace(*s) && (*s != 0) && (*s != '='))
            {
                ++s;
            }

            if (s - token == 4) // Might be "role"
            {
                if (strncasecmp(token, "role", 4) == 0)
                {
                    // YES it was!
                    rv = true;
                }
            }
            else if (s - token == 5) // Might be "names"
            {
                if (strncasecmp(token, "names", 5) == 0)
                {
                    // YES it was!
                    rv = true;
                }
            }
            else if (s - token == 8) // Might be "password
            {
                if (strncasecmp(token, "password", 8) == 0)
                {
                    // YES it was!
                    rv = true;
                }
            }
            else if (s - token == 9) // Might be "character"
            {
                if (strncasecmp(token, "character", 9) == 0)
                {
                    // YES it was!
                    rv = true;
                }
            }
        }
    }

    return rv;
}

/**
 * Detect query type by examining parsed representation of it.
 *
 * @param pi    The parsing info.
 * @param thd   MariaDB thread context.
 *
 * @return Copy of query type value.
 *
 *
 * @details Query type is deduced by checking for certain properties
 * of them. The order is essential. Some SQL commands have multiple
 * flags set and changing the order in which flags are tested,
 * the resulting type may be different.
 *
 */
static uint32_t resolve_query_type(parsing_info_t *pi, THD* thd)
{
    qc_query_type_t qtype = QUERY_TYPE_UNKNOWN;
    uint32_t type = QUERY_TYPE_UNKNOWN;
    int set_autocommit_stmt = -1; /*< -1 no, 0 disable, 1 enable */
    LEX* lex;
    Item* item;
    /**
     * By default, if sql_log_bin, that is, recording data modifications
     * to binary log, is disabled, gateway treats operations normally.
     * Effectively nothing is replicated.
     * When force_data_modify_op_replication is TRUE, gateway distributes
     * all write operations to all nodes.
     */
#if defined(NOT_IN_USE)
    bool force_data_modify_op_replication;
    force_data_modify_op_replication = FALSE;
#endif /* NOT_IN_USE */
    ss_info_dassert(thd != NULL, ("thd is NULL\n"));

    lex = thd->lex;

    /** SELECT ..INTO variable|OUTFILE|DUMPFILE */
    if (lex->result != NULL)
    {
        type = QUERY_TYPE_GSYSVAR_WRITE;
        goto return_qtype;
    }

    if (lex->describe)
    {
        type = QUERY_TYPE_READ;
        goto return_qtype;
    }

    if (skygw_stmt_causes_implicit_commit(lex, &set_autocommit_stmt))
    {
        if (MXS_LOG_PRIORITY_IS_ENABLED(LOG_INFO))
        {
            if (sql_command_flags[lex->sql_command] &
                CF_IMPLICT_COMMIT_BEGIN)
            {
                MXS_INFO("Implicit COMMIT before executing the next command.");
            }
            else if (sql_command_flags[lex->sql_command] &
                     CF_IMPLICIT_COMMIT_END)
            {
                MXS_INFO("Implicit COMMIT after executing the next command.");
            }
        }

        if (set_autocommit_stmt == 1)
        {
            type |= QUERY_TYPE_ENABLE_AUTOCOMMIT;
        }

        type |= QUERY_TYPE_COMMIT;
    }

    if (set_autocommit_stmt == 0)
    {
        if (MXS_LOG_PRIORITY_IS_ENABLED(LOG_INFO))
        {
            MXS_INFO("Disable autocommit : implicit START TRANSACTION"
                     " before executing the next command.");
        }

        type |= QUERY_TYPE_DISABLE_AUTOCOMMIT;
        type |= QUERY_TYPE_BEGIN_TRX;
    }

    if (lex->option_type == OPT_GLOBAL)
    {
        /**
         * SHOW syntax http://dev.mysql.com/doc/refman/5.6/en/show.html
         */
        if (lex->sql_command == SQLCOM_SHOW_VARIABLES)
        {
            type |= QUERY_TYPE_GSYSVAR_READ;
        }
        /**
         * SET syntax http://dev.mysql.com/doc/refman/5.6/en/set-statement.html
         */
        else if (lex->sql_command == SQLCOM_SET_OPTION)
        {
            type |= QUERY_TYPE_GSYSVAR_WRITE;
        }

        /*
         * SHOW GLOBAL STATUS - Route to master
         */
        else if (lex->sql_command == SQLCOM_SHOW_STATUS)
        {
            type = QUERY_TYPE_WRITE;
        }
        /**
         * REVOKE ALL, ASSIGN_TO_KEYCACHE,
         * PRELOAD_KEYS, FLUSH, RESET, CREATE|ALTER|DROP SERVER
         */

        else
        {
            type |= QUERY_TYPE_GSYSVAR_WRITE;
        }

        goto return_qtype;
    }
    else if (lex->option_type == OPT_SESSION)
    {
        /**
         * SHOW syntax http://dev.mysql.com/doc/refman/5.6/en/show.html
         */
        if (lex->sql_command == SQLCOM_SHOW_VARIABLES)
        {
            type |= QUERY_TYPE_SYSVAR_READ;
        }
        /**
         * SET syntax http://dev.mysql.com/doc/refman/5.6/en/set-statement.html
         */
        else if (lex->sql_command == SQLCOM_SET_OPTION)
        {
            /** Either user- or system variable write */
            if (is_set_specific(pi->pi_query_plain_str))
            {
                type |= QUERY_TYPE_GSYSVAR_WRITE;
            }
            else
            {
                List_iterator<set_var_base> ilist(lex->var_list);
                size_t n = 0;

                while (set_var_base *var = ilist++)
                {
                    if (var->is_system())
                    {
                        type |= QUERY_TYPE_GSYSVAR_WRITE;
                    }
                    else
                    {
                        type |= QUERY_TYPE_USERVAR_WRITE;
                    }
                    ++n;
                }

                if (n == 0)
                {
                    type |= QUERY_TYPE_GSYSVAR_WRITE;
                }
            }
        }
        else
        {
            type |= QUERY_TYPE_READ;
        }

        goto return_qtype;
    }

    /**
     * 1:ALTER TABLE, TRUNCATE, REPAIR, OPTIMIZE, ANALYZE, CHECK.
     * 2:CREATE|ALTER|DROP|TRUNCATE|RENAME TABLE, LOAD, CREATE|DROP|ALTER DB,
     *   CREATE|DROP INDEX, CREATE|DROP VIEW, CREATE|DROP TRIGGER,
     *   CREATE|ALTER|DROP EVENT, UPDATE, INSERT, INSERT(SELECT),
     *   DELETE, REPLACE, REPLACE(SELECT), CREATE|RENAME|DROP USER,
     *   GRANT, REVOKE, OPTIMIZE, CREATE|ALTER|DROP FUNCTION|PROCEDURE,
     *   CREATE SPFUNCTION, INSTALL|UNINSTALL PLUGIN
     */
    if (is_log_table_write_query(lex->sql_command) ||
        is_update_query(lex->sql_command))
    {
#if defined(NOT_IN_USE)

        if (thd->variables.sql_log_bin == 0 &&
            force_data_modify_op_replication)
        {
            /** Not replicated */
            type |= QUERY_TYPE_SESSION_WRITE;
        }
        else
#endif /* NOT_IN_USE */
        {
            /** Written to binlog, that is, replicated except tmp tables */
            type |= QUERY_TYPE_WRITE; /*< to master */

            if (lex->sql_command == SQLCOM_CREATE_TABLE &&
                (lex->create_info.options & HA_LEX_CREATE_TMP_TABLE))
            {
                type |= QUERY_TYPE_CREATE_TMP_TABLE; /*< remember in router */
            }
        }
    }

    /** Try to catch session modifications here */
    switch (lex->sql_command)
    {
    case SQLCOM_EMPTY_QUERY:
        type |= QUERY_TYPE_READ;
        break;

    case SQLCOM_CHANGE_DB:
        type |= QUERY_TYPE_SESSION_WRITE;
        break;

    case SQLCOM_DEALLOCATE_PREPARE:
        type |= QUERY_TYPE_WRITE;
        break;

    case SQLCOM_SELECT:
        type |= QUERY_TYPE_READ;
        break;

    case SQLCOM_CALL:
        type |= QUERY_TYPE_WRITE;
        break;

    case SQLCOM_BEGIN:
        type |= QUERY_TYPE_BEGIN_TRX;
        if (lex->start_transaction_opt & MYSQL_START_TRANS_OPT_READ_WRITE)
        {
            type |= QUERY_TYPE_WRITE;
        }
        else if (lex->start_transaction_opt & MYSQL_START_TRANS_OPT_READ_ONLY)
        {
            type |= QUERY_TYPE_READ;
        }
        goto return_qtype;
        break;

    case SQLCOM_COMMIT:
        type |= QUERY_TYPE_COMMIT;
        goto return_qtype;
        break;

    case SQLCOM_ROLLBACK:
        type |= QUERY_TYPE_ROLLBACK;
        goto return_qtype;
        break;

    case SQLCOM_PREPARE:
        type |= QUERY_TYPE_PREPARE_NAMED_STMT;
        goto return_qtype;
        break;

    case SQLCOM_SHOW_DATABASES:
        type |= QUERY_TYPE_SHOW_DATABASES;
        goto return_qtype;
        break;

    case SQLCOM_SHOW_TABLES:
        type |= QUERY_TYPE_SHOW_TABLES;
        goto return_qtype;
        break;

    case SQLCOM_SHOW_CREATE:
    case SQLCOM_SHOW_CREATE_DB:
    case SQLCOM_SHOW_CREATE_FUNC:
    case SQLCOM_SHOW_CREATE_PROC:
    case SQLCOM_SHOW_FIELDS:
    case SQLCOM_SHOW_FUNC_CODE:
    case SQLCOM_SHOW_GRANTS:
    case SQLCOM_SHOW_PROC_CODE:
    case SQLCOM_SHOW_SLAVE_HOSTS:
    case SQLCOM_SHOW_SLAVE_STAT:
    case SQLCOM_SHOW_STATUS:
        type |= QUERY_TYPE_READ;
        goto return_qtype;
        break;

    case SQLCOM_END:
        goto return_qtype;
        break;

    default:
        type |= QUERY_TYPE_WRITE;
        break;
    }

#if defined(UPDATE_VAR_SUPPORT)

    if (QTYPE_LESS_RESTRICTIVE_THAN_WRITE(type))
#endif
        // TODO: This test is meaningless, since at this point
        // TODO: qtype (not type) is QUERY_TYPE_UNKNOWN.
        if (qc_query_is_type(qtype, QUERY_TYPE_UNKNOWN) ||
            qc_query_is_type(qtype, QUERY_TYPE_LOCAL_READ) ||
            qc_query_is_type(qtype, QUERY_TYPE_READ) ||
            qc_query_is_type(qtype, QUERY_TYPE_USERVAR_READ) ||
            qc_query_is_type(qtype, QUERY_TYPE_SYSVAR_READ) ||
            qc_query_is_type(qtype, QUERY_TYPE_GSYSVAR_READ))
        {
            /**
             * These values won't change qtype more restrictive than write.
             * UDFs and procedures could possibly cause session-wide write,
             * but unless their content is replicated this is a limitation
             * of this implementation.
             * In other words : UDFs and procedures are not allowed to
             * perform writes which are not replicated but need to repeat
             * in every node.
             * It is not sure if such statements exist. vraa 25.10.13
             */

            /**
             * Search for system functions, UDFs and stored procedures.
             */
            for (item = thd->free_list; item != NULL; item = item->next)
            {
                Item::Type itype;

                itype = item->type();

                if (itype == Item::SUBSELECT_ITEM)
                {
                    continue;
                }
                else if (itype == Item::FUNC_ITEM)
                {
                    int func_qtype = QUERY_TYPE_UNKNOWN;
                    /**
                     * Item types:
                     * FIELD_ITEM = 0, FUNC_ITEM,
                     * SUM_FUNC_ITEM,  STRING_ITEM,    INT_ITEM,
                     * REAL_ITEM,      NULL_ITEM,      VARBIN_ITEM,
                     * COPY_STR_ITEM,  FIELD_AVG_ITEM,
                     * DEFAULT_VALUE_ITEM,             PROC_ITEM,
                     * COND_ITEM,      REF_ITEM,       FIELD_STD_ITEM,
                     * FIELD_VARIANCE_ITEM,
                     * INSERT_VALUE_ITEM,
                     * SUBSELECT_ITEM, ROW_ITEM,       CACHE_ITEM,
                     * TYPE_HOLDER,    PARAM_ITEM,
                     * TRIGGER_FIELD_ITEM,             DECIMAL_ITEM,
                     * XPATH_NODESET,  XPATH_NODESET_CMP,
                     * VIEW_FIXER_ITEM,
                     * EXPR_CACHE_ITEM == 27
                     **/

                    Item_func::Functype ftype;
                    ftype = ((Item_func*) item)->functype();

                    /**
                     * Item_func types:
                     *
                     * UNKNOWN_FUNC = 0,EQ_FUNC,      EQUAL_FUNC,
                     * NE_FUNC,         LT_FUNC,      LE_FUNC,
                     * GE_FUNC,         GT_FUNC,      FT_FUNC,
                     * LIKE_FUNC == 10, ISNULL_FUNC,  ISNOTNULL_FUNC,
                     * COND_AND_FUNC,   COND_OR_FUNC, XOR_FUNC,
                     * BETWEEN,         IN_FUNC,
                     * MULT_EQUAL_FUNC, INTERVAL_FUNC,
                     * ISNOTNULLTEST_FUNC == 20,
                     * SP_EQUALS_FUNC,  SP_DISJOINT_FUNC,
                     * SP_INTERSECTS_FUNC,
                     * SP_TOUCHES_FUNC, SP_CROSSES_FUNC,
                     * SP_WITHIN_FUNC,  SP_CONTAINS_FUNC,
                     * SP_OVERLAPS_FUNC,
                     * SP_STARTPOINT,   SP_ENDPOINT == 30,
                     * SP_EXTERIORRING, SP_POINTN,    SP_GEOMETRYN,
                     * SP_INTERIORRINGN,NOT_FUNC,     NOT_ALL_FUNC,
                     * NOW_FUNC,        TRIG_COND_FUNC,
                     * SUSERVAR_FUNC,   GUSERVAR_FUNC == 40,
                     * COLLATE_FUNC,    EXTRACT_FUNC,
                     * CHAR_TYPECAST_FUNC,
                     * FUNC_SP,         UDF_FUNC,     NEG_FUNC,
                     * GSYSVAR_FUNC == 47
                     **/
                    switch (ftype)
                    {
                    case Item_func::FUNC_SP:
                        /**
                         * An unknown (for maxscale) function / sp
                         * belongs to this category.
                         */
                        func_qtype |= QUERY_TYPE_WRITE;
                        MXS_DEBUG("%lu [resolve_query_type] "
                                  "functype FUNC_SP, stored proc "
                                  "or unknown function.",
                                  pthread_self());
                        break;

                    case Item_func::UDF_FUNC:
                        func_qtype |= QUERY_TYPE_WRITE;
                        MXS_DEBUG("%lu [resolve_query_type] "
                                  "functype UDF_FUNC, user-defined "
                                  "function.",
                                  pthread_self());
                        break;

                    case Item_func::NOW_FUNC:
                        // If this is part of a CREATE TABLE, then local read is not
                        // applicable.
                        if (lex->sql_command != SQLCOM_CREATE_TABLE)
                        {
                            func_qtype |= QUERY_TYPE_LOCAL_READ;
                            MXS_DEBUG("%lu [resolve_query_type] "
                                      "functype NOW_FUNC, could be "
                                      "executed in MaxScale.",
                                      pthread_self());
                        }
                        break;

                    /** System session variable */
                    case Item_func::GSYSVAR_FUNC:
                        {
                            const char* name;
                            size_t length;
                            get_string_and_length(item->name, &name, &length);

                            const char last_insert_id[] = "@@last_insert_id";
                            const char identity[] = "@@identity";

                            if (name &&
                                (((length == sizeof(last_insert_id) - 1) &&
                                  (strcasecmp(name, last_insert_id) == 0)) ||
                                 ((length == sizeof(identity) - 1) &&
                                  (strcasecmp(name, identity) == 0))))
                            {
                                func_qtype |= QUERY_TYPE_MASTER_READ;
                            }
                            else
                            {
                                func_qtype |= QUERY_TYPE_SYSVAR_READ;
                            }
                            MXS_DEBUG("%lu [resolve_query_type] "
                                      "functype GSYSVAR_FUNC, system "
                                      "variable read.",
                                      pthread_self());
                        }
                        break;

                    /** User-defined variable read */
                    case Item_func::GUSERVAR_FUNC:
                        func_qtype |= QUERY_TYPE_USERVAR_READ;
                        MXS_DEBUG("%lu [resolve_query_type] "
                                  "functype GUSERVAR_FUNC, user "
                                  "variable read.",
                                  pthread_self());
                        break;

                    /** User-defined variable modification */
                    case Item_func::SUSERVAR_FUNC:
                        func_qtype |= QUERY_TYPE_USERVAR_WRITE;
                        MXS_DEBUG("%lu [resolve_query_type] "
                                  "functype SUSERVAR_FUNC, user "
                                  "variable write.",
                                  pthread_self());
                        break;

                    case Item_func::UNKNOWN_FUNC:

                        if (((Item_func*) item)->func_name() != NULL &&
                            strcmp((char*) ((Item_func*) item)->func_name(), "last_insert_id") == 0)
                        {
                            func_qtype |= QUERY_TYPE_MASTER_READ;
                        }
                        else
                        {
                            func_qtype |= QUERY_TYPE_READ;
                        }

                        /**
                         * Many built-in functions are of this
                         * type, for example, rand(), soundex(),
                         * repeat() .
                         */
                        MXS_DEBUG("%lu [resolve_query_type] "
                                  "functype UNKNOWN_FUNC, "
                                  "typically some system function.",
                                  pthread_self());
                        break;

                    default:
                        MXS_DEBUG("%lu [resolve_query_type] "
                                  "Functype %d.",
                                  pthread_self(),
                                  ftype);
                        break;
                    } /**< switch */

                    /**< Set new query type */
                    type |= func_qtype;
                }

#if defined(UPDATE_VAR_SUPPORT)

                /**
                 * Write is as restrictive as it gets due functions,
                 * so break.
                 */
                if ((type & QUERY_TYPE_WRITE) == QUERY_TYPE_WRITE)
                {
                    break;
                }

#endif
            } /**< for */
        } /**< if */

return_qtype:
    qtype = (qc_query_type_t) type;
    return qtype;
}

/**
 * Checks if statement causes implicit COMMIT.
 * autocommit_stmt gets values 1, 0 or -1 if stmt is enable, disable or
 * something else than autocommit.
 *
 * @param lex           Parse tree
 * @param autocommit_stmt   memory address for autocommit status
 *
 * @return true if statement causes implicit commit and false otherwise
 */
static bool skygw_stmt_causes_implicit_commit(LEX* lex, int* autocommit_stmt)
{
    bool succp;

    if (!(sql_command_flags[lex->sql_command] & CF_AUTO_COMMIT_TRANS))
    {
        succp = false;
        goto return_succp;
    }

    switch (lex->sql_command)
    {
    case SQLCOM_DROP_TABLE:
        succp = !(lex->create_info.options & HA_LEX_CREATE_TMP_TABLE);
        break;

    case SQLCOM_ALTER_TABLE:
    case SQLCOM_CREATE_TABLE:
        /* If CREATE TABLE of non-temporary table, do implicit commit */
        succp = !(lex->create_info.options & HA_LEX_CREATE_TMP_TABLE);
        break;

    case SQLCOM_SET_OPTION:
        if ((*autocommit_stmt = is_autocommit_stmt(lex)) == 1)
        {
            succp = true;
        }
        else
        {
            succp = false;
        }

        break;

    default:
        succp = true;
        break;
    }

return_succp:
    return succp;
}

/**
 * Finds out if stmt is SET autocommit
 * and if the new value matches with the enable_cmd argument.
 *
 * @param lex   parse tree
 *
 * @return 1, 0, or -1 if command was:
 * enable, disable, or not autocommit, respectively.
 */
static int is_autocommit_stmt(LEX* lex)
{
    struct list_node* node;
    set_var* setvar;
    int rc = -1;
    static char target[8]; /*< for converted string */
    Item* item = NULL;

    node = lex->var_list.first_node();
    setvar = (set_var*) node->info;

    if (setvar == NULL)
    {
        goto return_rc;
    }

    do /*< Search for the last occurrence of 'autocommit' */
    {
        if ((sys_var*) setvar->var == Sys_autocommit_ptr)
        {
            item = setvar->value;
        }

        node = node->next;
    }
    while ((setvar = (set_var*) node->info) != NULL);

    if (item != NULL) /*< found autocommit command */
    {
        if (item->type() == Item::INT_ITEM) /*< '0' or '1' */
        {
            rc = item->val_int();

            if (rc > 1 || rc < 0)
            {
                rc = -1;
            }
        }
        else if (item->type() == Item::STRING_ITEM) /*< 'on' or 'off' */
        {
            String str(target, sizeof (target), system_charset_info);
            String* res = item->val_str(&str);

            if ((rc = find_type(&bool_typelib, res->ptr(), res->length(), false)))
            {
                ss_dassert(rc >= 0 && rc <= 2);
                /**
                 * rc is the position of matchin string in
                 * typelib's value array.
                 * 1=OFF, 2=ON.
                 */
                rc -= 1;
            }
        }
    }

return_rc:
    return rc;
}

#if defined(NOT_USED)

char* qc_get_stmtname(GWBUF* buf)
{
    MYSQL* mysql;

    if (buf == NULL ||
        buf->gwbuf_bufobj == NULL ||
        buf->gwbuf_bufobj->bo_data == NULL ||
        (mysql = (MYSQL *) ((parsing_info_t *) buf->gwbuf_bufobj->bo_data)->pi_handle) == NULL ||
        mysql->thd == NULL ||
        (THD *) (mysql->thd))->lex == NULL ||
        (THD *) (mysql->thd))->lex->prepared_stmt_name == NULL)
    {
        return NULL;
    }

    return ((THD *) (mysql->thd))->lex->prepared_stmt_name.str;
}
#endif

/**
 * Get the parsing info structure from a GWBUF
 *
 * @param querybuf A GWBUF
 *
 * @return The parsing info object, or NULL
 */
parsing_info_t* get_pinfo(GWBUF* querybuf)
{
    parsing_info_t *pi = NULL;

    if ((querybuf != NULL) && GWBUF_IS_PARSED(querybuf))
    {
        pi = (parsing_info_t *) gwbuf_get_buffer_object_data(querybuf, GWBUF_PARSING_INFO);
    }

    return pi;
}

LEX* get_lex(parsing_info_t* pi)
{
    MYSQL* mysql = (MYSQL *) pi->pi_handle;
    ss_dassert(mysql);
    THD* thd = (THD *) mysql->thd;
    ss_dassert(thd);

    return thd->lex;
}

/**
 * Get the parse tree from parsed querybuf.
 * @param querybuf  The parsed GWBUF
 *
 * @return Pointer to the LEX struct or NULL if an error occurred or the query
 * was not parsed
 */
LEX* get_lex(GWBUF* querybuf)
{
    LEX* lex = NULL;
    parsing_info_t* pi = get_pinfo(querybuf);

    if (pi)
    {
        MYSQL* mysql = (MYSQL *) pi->pi_handle;
        ss_dassert(mysql);
        THD* thd = (THD *) mysql->thd;
        ss_dassert(thd);
        lex = thd->lex;
    }

    return lex;
}

/**
 * Finds the head of the list of tables affected by the current select statement.
 * @param thd Pointer to a valid THD
 * @return Pointer to the head of the TABLE_LIST chain or NULL in case of an error
 */
static TABLE_LIST* skygw_get_affected_tables(void* lexptr)
{
    LEX* lex = (LEX*) lexptr;

    if (lex == NULL || lex->current_select == NULL)
    {
        ss_dassert(lex != NULL && lex->current_select != NULL);
        return NULL;
    }

    TABLE_LIST *tbl = lex->current_select->table_list.first;

    if (tbl && tbl->schema_select_lex && tbl->schema_select_lex->table_list.elements &&
        lex->sql_command != SQLCOM_SHOW_KEYS)
    {
        /**
         * Some statements e.g. EXPLAIN or SHOW COLUMNS give `information_schema`
         * as the underlying table and the table in the query is stored in
         * @c schema_select_lex.
         *
         * SHOW [KEYS | INDEX] does the reverse so we need to skip the
         * @c schema_select_lex when processing a SHOW [KEYS | INDEX] statement.
         */
        tbl = tbl->schema_select_lex->table_list.first;
    }

    return tbl;
}

static bool is_show_command(int sql_command)
{
    bool rv = false;

    switch (sql_command)
    {
    case SQLCOM_SHOW_CREATE:
    case SQLCOM_SHOW_DATABASES:
    case SQLCOM_SHOW_FIELDS:
    case SQLCOM_SHOW_KEYS:
    case SQLCOM_SHOW_MASTER_STAT:
    case SQLCOM_SHOW_SLAVE_STAT:
    case SQLCOM_SHOW_STATUS:
    case SQLCOM_SHOW_TABLES:
    case SQLCOM_SHOW_TABLE_STATUS:
    case SQLCOM_SHOW_VARIABLES:
    case SQLCOM_SHOW_WARNS:
        rv = true;
        break;

    default:
        break;
    }

    return rv;
}

int32_t qc_mysql_get_table_names(GWBUF* querybuf, int32_t fullnames, char*** tablesp, int32_t* tblsize)
{
    LEX* lex;
    TABLE_LIST* tbl;
    int i = 0, currtblsz = 0;
    char **tables = NULL, **tmp = NULL;

    if (querybuf == NULL || tblsize == NULL)
    {
        goto retblock;
    }

    if (!ensure_query_is_parsed(querybuf))
    {
        goto retblock;
    }

    if ((lex = get_lex(querybuf)) == NULL)
    {
        goto retblock;
    }

    if (lex->describe || is_show_command(lex->sql_command))
    {
        goto retblock;
    }

    lex->current_select = lex->all_selects_list;

    while (lex->current_select)
    {
        tbl = skygw_get_affected_tables(lex);

        while (tbl)
        {
            if (i >= currtblsz)
            {
                tmp = (char**) malloc(sizeof (char*) * (currtblsz * 2 + 1));

                if (tmp)
                {
                    if (currtblsz > 0)
                    {
                        for (int x = 0; x < currtblsz; x++)
                        {
                            tmp[x] = tables[x];
                        }

                        free(tables);
                    }

                    tables = tmp;
                    currtblsz = currtblsz * 2 + 1;
                }
            }

            if (tmp != NULL)
            {
                char *catnm = NULL;

                if (fullnames)
                {
                    if (tbl->db &&
                        (strcmp(tbl->db, "skygw_virtual") != 0) &&
                        (strcmp(tbl->table_name, "*") != 0))
                    {
                        catnm = (char*) calloc(strlen(tbl->db) +
                                               strlen(tbl->table_name) +
                                               2,
                                               sizeof (char));
                        strcpy(catnm, tbl->db);
                        strcat(catnm, ".");
                        strcat(catnm, tbl->table_name);
                    }
                }

                if (!catnm)
                {
                    // Sometimes the tablename is "*"; we exclude that.
                    if (strcmp(tbl->table_name, "*") != 0)
                    {
                        catnm = strdup(tbl->table_name);
                    }
                }

                if (catnm)
                {
                    int j = 0;

                    while ((j < i) && (strcmp(catnm, tables[j]) != 0))
                    {
                        ++j;
                    }

                    if (j == i) // Not found
                    {
                        tables[i++] = catnm;
                    }
                    else
                    {
                        free(catnm);
                    }
                }

                tbl = tbl->next_local;
            }
        } /*< while (tbl) */

        lex->current_select = lex->current_select->next_select_in_list();
    } /*< while(lex->current_select) */

retblock:
    *tblsize = i;
    *tablesp = tables;

    return QC_RESULT_OK;
}

int32_t qc_mysql_get_created_table_name(GWBUF* querybuf, char** table_name)
{
    *table_name = NULL;

    if (querybuf == NULL)
    {
        return QC_RESULT_OK;
    }

    if (!ensure_query_is_parsed(querybuf))
    {
        return QC_RESULT_ERROR;
    }

    LEX* lex = get_lex(querybuf);

    if (lex && (lex->sql_command == SQLCOM_CREATE_TABLE))
    {
        if (lex->create_last_non_select_table &&
            lex->create_last_non_select_table->table_name)
        {
            *table_name = strdup(lex->create_last_non_select_table->table_name);
        }
    }

    return QC_RESULT_OK;
}

int32_t qc_mysql_is_drop_table_query(GWBUF* querybuf, int32_t* answer)
{
    *answer = 0;

    if (querybuf)
    {
        if (ensure_query_is_parsed(querybuf))
        {
            LEX* lex = get_lex(querybuf);

            *answer = lex && lex->sql_command == SQLCOM_DROP_TABLE;
        }
    }

    return QC_RESULT_OK;
}

int32_t qc_mysql_query_has_clause(GWBUF* buf, int32_t* has_clause)
{
    *has_clause = false;

    if (buf)
    {
        if (ensure_query_is_parsed(buf))
        {
            LEX* lex = get_lex(buf);

            if (lex)
            {
                if (!lex->describe && !is_show_command(lex->sql_command))
                {
                    SELECT_LEX* current = lex->all_selects_list;

                    while (current && !*has_clause)
                    {
                        if (current->where || current->having)
                        {
                            *has_clause = true;
                        }

                        current = current->next_select_in_list();
                    }
                }
            }
        }
    }

    return QC_RESULT_OK;
}

/**
 * Create parsing information; initialize mysql handle, allocate parsing info
 * struct and set handle and free function pointer to it.
 *
 * @param donefun       pointer to free function
 *
 * @return pointer to parsing information
 */
static parsing_info_t* parsing_info_init(void (*donefun)(void *))
{
    parsing_info_t* pi = NULL;
    MYSQL* mysql;
    const char* user = "skygw";
    const char* db = "skygw";

    ss_dassert(donefun != NULL);

    /** Get server handle */
    mysql = mysql_init(NULL);

    if (mysql == NULL)
    {
        MXS_ERROR("Call to mysql_real_connect failed due %d, %s.",
                  mysql_errno(mysql),
                  mysql_error(mysql));
        ss_dassert(mysql != NULL);
        goto retblock;
    }

    /** Set methods and authentication to mysql */
    mysql_options(mysql, MYSQL_READ_DEFAULT_GROUP, "libmysqld_skygw");
    mysql_options(mysql, MYSQL_OPT_USE_EMBEDDED_CONNECTION, NULL);
    mysql->methods = &embedded_methods;
    mysql->user = my_strdup(user, MYF(0));
    mysql->db = my_strdup(db, MYF(0));
    mysql->passwd = NULL;

    pi = (parsing_info_t*) calloc(1, sizeof (parsing_info_t));

    if (pi == NULL)
    {
        mysql_close(mysql);
        goto retblock;
    }

#if defined(SS_DEBUG)
    pi->pi_chk_top = CHK_NUM_PINFO;
    pi->pi_chk_tail = CHK_NUM_PINFO;
#endif
    /** Set handle and free function to parsing info struct */
    pi->pi_handle = mysql;
    pi->pi_done_fp = donefun;
    pi->result = QC_QUERY_INVALID;
    ss_dassert(this_thread.function_name_mappings);
    pi->function_name_mappings = this_thread.function_name_mappings;

retblock:
    return pi;
}

/**
 * Free function for parsing info. Called by gwbuf_free or in case initialization
 * of parsing information fails.
 *
 * @param ptr Pointer to parsing information, cast required
 *
 * @return void
 *
 */
static void parsing_info_done(void* ptr)
{
    parsing_info_t* pi;
    THD* thd;

    if (ptr)
    {
        pi = (parsing_info_t *) ptr;

        if (pi->pi_handle != NULL)
        {
            MYSQL* mysql = (MYSQL *) pi->pi_handle;

            if (mysql->thd != NULL)
            {
                thd = (THD*) mysql->thd;
                thd->end_statement();
                (*mysql->methods->free_embedded_thd)(mysql);
                mysql->thd = NULL;
            }

            mysql_close(mysql);
        }

        /** Free plain text query string */
        if (pi->pi_query_plain_str != NULL)
        {
            free(pi->pi_query_plain_str);
        }

        for (size_t i = 0; i < pi->field_infos_len; ++i)
        {
            free(pi->field_infos[i].database);
            free(pi->field_infos[i].table);
            free(pi->field_infos[i].column);
        }
        free(pi->field_infos);

        for (size_t i = 0; i < pi->function_infos_len; ++i)
        {
            QC_FUNCTION_INFO& fi = pi->function_infos[i];

            free(fi.name);

            for (size_t j = 0; j < fi.n_fields; ++j)
            {
                QC_FIELD_INFO& field = fi.fields[j];

                free(field.database);
                free(field.table);
                free(field.column);
            }
        }
        free(pi->function_infos);

        gwbuf_free(pi->preparable_stmt);

        free(pi);
    }
}

/**
 * Add plain text query string to parsing info.
 *
 * @param ptr   Pointer to parsing info struct, cast required
 * @param str   String to be added
 *
 * @return void
 */
static void parsing_info_set_plain_str(void* ptr, char* str)
{
    parsing_info_t* pi = (parsing_info_t *) ptr;
    CHK_PARSING_INFO(pi);

    pi->pi_query_plain_str = str;
}

int32_t qc_mysql_get_database_names(GWBUF* querybuf, char*** databasesp, int* size)
{
    LEX* lex;
    TABLE_LIST* tbl;
    char **databases = NULL, **tmp = NULL;
    int currsz = 0, i = 0;

    if (!querybuf)
    {
        goto retblock;
    }

    if (!ensure_query_is_parsed(querybuf))
    {
        goto retblock;
    }

    if ((lex = get_lex(querybuf)) == NULL)
    {
        goto retblock;
    }

    if (lex->describe || is_show_command(lex->sql_command))
    {
        goto retblock;
    }

    lex->current_select = lex->all_selects_list;

    while (lex->current_select)
    {
        tbl = lex->current_select->table_list.first;

        while (tbl)
        {
            if (lex->sql_command == SQLCOM_SHOW_FIELDS)
            {
                // If we are describing, we want the actual table, not the information_schema.
                if (tbl->schema_select_lex)
                {
                    tbl = tbl->schema_select_lex->table_list.first;
                }
            }

            // The database is sometimes an empty string. So as not to return
            // an array of empty strings, we need to check for that possibility.
            if ((strcmp(tbl->db, "skygw_virtual") != 0) && (*tbl->db != 0))
            {
                if (i >= currsz)
                {
                    tmp = (char**) realloc(databases,
                                           sizeof (char*) * (currsz * 2 + 1));

                    if (tmp == NULL)
                    {
                        goto retblock;
                    }

                    databases = tmp;
                    currsz = currsz * 2 + 1;
                }

                int j = 0;

                while ((j < i) && (strcmp(tbl->db, databases[j]) != 0))
                {
                    ++j;
                }

                if (j == i) // Not found
                {
                    databases[i++] = strdup(tbl->db);
                }
            }

            tbl = tbl->next_local;
        }

        lex->current_select = lex->current_select->next_select_in_list();
    }

retblock:
    *size = i;
    *databasesp = databases;

    return QC_RESULT_OK;
}

int32_t qc_mysql_get_operation(GWBUF* querybuf, int32_t* operation)
{
    *operation = QUERY_OP_UNDEFINED;

    if (querybuf)
    {
        if (ensure_query_is_parsed(querybuf))
        {
            LEX* lex = get_lex(querybuf);

            if (lex)
            {
                if (lex->describe)
                {
                    *operation = QUERY_OP_EXPLAIN;
                }
                else
                {
                    switch (lex->sql_command)
                    {
                    case SQLCOM_SELECT:
                        *operation = QUERY_OP_SELECT;
                        break;

                    case SQLCOM_CREATE_DB:
                    case SQLCOM_CREATE_EVENT:
                    case SQLCOM_CREATE_FUNCTION:
                    case SQLCOM_CREATE_INDEX:
                    case SQLCOM_CREATE_PROCEDURE:
#if MYSQL_VERSION_MAJOR >= 10 && MYSQL_VERSION_MINOR >= 3
                    case SQLCOM_CREATE_SEQUENCE:
#endif
                    case SQLCOM_CREATE_SERVER:
                    case SQLCOM_CREATE_SPFUNCTION:
                    case SQLCOM_CREATE_TABLE:
                    case SQLCOM_CREATE_TRIGGER:
                    case SQLCOM_CREATE_USER:
                    case SQLCOM_CREATE_VIEW:
                        *operation = QUERY_OP_CREATE;
                        break;

                    case SQLCOM_ALTER_DB:
                    case SQLCOM_ALTER_DB_UPGRADE:
                    case SQLCOM_ALTER_EVENT:
                    case SQLCOM_ALTER_FUNCTION:
                    case SQLCOM_ALTER_PROCEDURE:
                    case SQLCOM_ALTER_SERVER:
                    case SQLCOM_ALTER_TABLE:
                    case SQLCOM_ALTER_TABLESPACE:
                        *operation = QUERY_OP_ALTER;
                        break;

                    case SQLCOM_UPDATE:
                    case SQLCOM_UPDATE_MULTI:
                        *operation = QUERY_OP_UPDATE;
                        break;

                    case SQLCOM_INSERT:
                    case SQLCOM_INSERT_SELECT:
                    case SQLCOM_REPLACE:
                    case SQLCOM_REPLACE_SELECT:
                        *operation = QUERY_OP_INSERT;
                        break;

                    case SQLCOM_DELETE:
                    case SQLCOM_DELETE_MULTI:
                        *operation = QUERY_OP_DELETE;
                        break;

                    case SQLCOM_TRUNCATE:
                        *operation = QUERY_OP_TRUNCATE;
                        break;

                    case SQLCOM_DROP_DB:
                    case SQLCOM_DROP_EVENT:
                    case SQLCOM_DROP_FUNCTION:
                    case SQLCOM_DROP_INDEX:
                    case SQLCOM_DROP_PROCEDURE:
#if MYSQL_VERSION_MAJOR >= 10 && MYSQL_VERSION_MINOR >= 3
                    case SQLCOM_DROP_SEQUENCE:
#endif
                    case SQLCOM_DROP_SERVER:
                    case SQLCOM_DROP_TABLE:
                    case SQLCOM_DROP_TRIGGER:
                    case SQLCOM_DROP_USER:
                    case SQLCOM_DROP_VIEW:
                        *operation = QUERY_OP_DROP;
                        break;

                    case SQLCOM_CHANGE_DB:
                        *operation = QUERY_OP_CHANGE_DB;
                        break;

                    case SQLCOM_LOAD:
                        *operation = QUERY_OP_LOAD;
                        break;

                    case SQLCOM_GRANT:
                        *operation = QUERY_OP_GRANT;
                        break;

                    case SQLCOM_REVOKE:
                    case SQLCOM_REVOKE_ALL:
                        *operation = QUERY_OP_REVOKE;
                        break;

                    case SQLCOM_SHOW_CREATE:
                    case SQLCOM_SHOW_CREATE_DB:
                    case SQLCOM_SHOW_CREATE_FUNC:
                    case SQLCOM_SHOW_CREATE_PROC:
                    case SQLCOM_SHOW_DATABASES:
                    case SQLCOM_SHOW_FIELDS:
                    case SQLCOM_SHOW_FUNC_CODE:
                    case SQLCOM_SHOW_GRANTS:
                    case SQLCOM_SHOW_KEYS:
                    case SQLCOM_SHOW_MASTER_STAT:
                    case SQLCOM_SHOW_PROC_CODE:
                    case SQLCOM_SHOW_SLAVE_HOSTS:
                    case SQLCOM_SHOW_SLAVE_STAT:
                    case SQLCOM_SHOW_STATUS:
                    case SQLCOM_SHOW_TABLES:
                    case SQLCOM_SHOW_TABLE_STATUS:
                    case SQLCOM_SHOW_VARIABLES:
                    case SQLCOM_SHOW_WARNS:
                        *operation = QUERY_OP_SHOW;
                        break;

                    case SQLCOM_EXECUTE:
                        *operation = QUERY_OP_EXECUTE;
                        break;

                    case SQLCOM_CALL:
                        *operation = QUERY_OP_CALL;
                        break;

                    default:
                        *operation = QUERY_OP_UNDEFINED;
                    }
                }
            }
        }
    }

    return QC_RESULT_OK;
}

int32_t qc_mysql_get_prepare_name(GWBUF* stmt, char** namep)
{
    char* name = NULL;

    if (stmt)
    {
        if (ensure_query_is_parsed(stmt))
        {
            LEX* lex = get_lex(stmt);

            if (!lex->describe)
            {
                if ((lex->sql_command == SQLCOM_PREPARE) ||
                    (lex->sql_command == SQLCOM_EXECUTE) ||
                    (lex->sql_command == SQLCOM_DEALLOCATE_PREPARE))
                {
                    name = (char*)malloc(lex->prepared_stmt_name.length + 1);
                    if (name)
                    {
                        memcpy(name, lex->prepared_stmt_name.str, lex->prepared_stmt_name.length);
                        name[lex->prepared_stmt_name.length] = 0;
                    }
                }
            }
        }
    }

    *namep = name;

    return QC_RESULT_OK;
}

int32_t qc_mysql_get_preparable_stmt(GWBUF* stmt, GWBUF** preparable_stmt)
{
    if (stmt)
    {
        if (ensure_query_is_parsed(stmt))
        {
            LEX* lex = get_lex(stmt);

            if ((lex->sql_command == SQLCOM_PREPARE) && !lex->describe)
            {
                parsing_info_t* pi = get_pinfo(stmt);

                if (!pi->preparable_stmt)
                {
                    const char* preparable_stmt;
                    size_t preparable_stmt_len;
#if MYSQL_VERSION_MINOR >= 3
                    preparable_stmt = lex->prepared_stmt_code->str_value.ptr();
                    preparable_stmt_len = lex->prepared_stmt_code->str_value.length();
#else
                    preparable_stmt = lex->prepared_stmt_code.str;
                    preparable_stmt_len = lex->prepared_stmt_code.length;
#endif
                    size_t payload_len = preparable_stmt_len + 1;
                    size_t packet_len = MYSQL_HEADER_LEN + payload_len;

                    GWBUF* preperable_packet = gwbuf_alloc(packet_len);

                    if (preperable_packet)
                    {
                        // Encode the length of the payload in the 3 first bytes.
                        *((unsigned char*)GWBUF_DATA(preperable_packet) + 0) = payload_len;
                        *((unsigned char*)GWBUF_DATA(preperable_packet) + 1) = (payload_len >> 8);
                        *((unsigned char*)GWBUF_DATA(preperable_packet) + 2) = (payload_len >> 16);
                        // Sequence id
                        *((unsigned char*)GWBUF_DATA(preperable_packet) + 3) = 0x00;
                        // Payload, starts with command.
                        *((unsigned char*)GWBUF_DATA(preperable_packet) + 4) = COM_QUERY;
                        // Is followed by the statement.
                        char *s = (char*)GWBUF_DATA(preperable_packet) + 5;

                        // We copy the statment, blindly replacing all '?':s with '0':s as
                        // otherwise the parsing of the preparable statement as a regular
                        // statement will not always succeed.
                        const char* p = preparable_stmt;
                        while (p < preparable_stmt + preparable_stmt_len)
                        {
                            if (*p == '?')
                            {
                                *s = '0';
                            }
                            else
                            {
                                *s = *p;
                            }

                            ++p;
                            ++s;
                        }
                    }

                    pi->preparable_stmt = preperable_packet;
                }

                *preparable_stmt = pi->preparable_stmt;
            }
        }
    }

    return QC_RESULT_OK;
}

static bool should_exclude(const char* name, List<Item>* excludep)
{
    bool exclude = false;
    List_iterator<Item> ilist(*excludep);
    Item* exclude_item;

    while (!exclude && (exclude_item = ilist++))
    {
        const char* exclude_name;
        size_t length;
        get_string_and_length(exclude_item->name, &exclude_name, &length);

        if (exclude_name &&
            (strlen(name) == length) &&
            (strcasecmp(name, exclude_name) == 0))
        {
            exclude = true;
        }

        if (!exclude)
        {
            exclude_name = strrchr(exclude_item->full_name(), '.');

            if (exclude_name)
            {
                ++exclude_name; // Char after the '.'

                if (strcasecmp(name, exclude_name) == 0)
                {
                    exclude = true;
                }
            }
        }
    }

    return exclude;
}

static void unalias_names(st_select_lex* select,
                          const char* from_database,
                          const char* from_table,
                          const char** to_database,
                          const char** to_table)
{
    *to_database = from_database;
    *to_table = from_table;

    if (!from_database && from_table)
    {
        st_select_lex* s = select;

        while ((*to_table == from_table) && s)
        {
            TABLE_LIST* tbl = s->table_list.first;

            while ((*to_table == from_table) && tbl)
            {
                if (tbl->alias &&
                    (strcasecmp(tbl->alias, from_table) == 0) &&
                    (strcasecmp(tbl->table_name, "*") != 0))
                {
                    // The dummy default database "skygw_virtual" is not included.
                    if (tbl->db && *tbl->db && (strcmp(tbl->db, "skygw_virtual") != 0))
                    {
                        *to_database = (char*)tbl->db;
                    }
                    *to_table = (char*)tbl->table_name;
                }

                tbl = tbl->next_local;
            }

            s = s->outer_select();
        }
    }
}

static void add_field_info(parsing_info_t* info,
                           st_select_lex* select,
                           const char* database,
                           const char* table,
                           const char* column,
                           List<Item>* excludep)
{
    ss_dassert(column);

    unalias_names(select, database, table, &database, &table);

    QC_FIELD_INFO item = { (char*)database, (char*)table, (char*)column };

    size_t i;
    for (i = 0; i < info->field_infos_len; ++i)
    {
        QC_FIELD_INFO* field_info = info->field_infos + i;

        if (strcasecmp(item.column, field_info->column) == 0)
        {
            if (!item.table && !field_info->table)
            {
                ss_dassert(!item.database && !field_info->database);
                break;
            }
            else if (item.table && field_info->table && (strcmp(item.table, field_info->table) == 0))
            {
                if (!item.database && !field_info->database)
                {
                    break;
                }
                else if (item.database &&
                         field_info->database &&
                         (strcmp(item.database, field_info->database) == 0))
                {
                    break;
                }
            }
        }
    }

    QC_FIELD_INFO* field_infos = NULL;

    if (i == info->field_infos_len) // If true, the field was not present already.
    {
        // If only a column is specified, but not a table or database and we
        // have a list of expressions that should be excluded, we check if the column
        // value is present in that list. This is in order to exclude the second "d" in
        // a statement like "select a as d from x where d = 2".
        if (!(column && !table && !database && excludep && should_exclude(column, excludep)))
        {
            if (info->field_infos_len < info->field_infos_capacity)
            {
                field_infos = info->field_infos;
            }
            else
            {
                size_t capacity = info->field_infos_capacity ? 2 * info->field_infos_capacity : 8;
                field_infos = (QC_FIELD_INFO*)realloc(info->field_infos, capacity * sizeof(QC_FIELD_INFO));

                if (field_infos)
                {
                    info->field_infos = field_infos;
                    info->field_infos_capacity = capacity;
                }
            }
        }
    }

    // If field_infos is NULL, then the field was found and has already been noted.
    if (field_infos)
    {
        item.database = item.database ? strdup(item.database) : NULL;
        item.table = item.table ? strdup(item.table) : NULL;
        ss_dassert(item.column);
        item.column = strdup(item.column);

        // We are happy if we at least could dup the column.

        if (item.column)
        {
            field_infos[info->field_infos_len++] = item;
        }
    }
}

static void add_function_field_usage(const char* database,
                                     const char* table,
                                     const char* column,
                                     QC_FUNCTION_INFO* fi)
{
    bool found = false;
    uint32_t i = 0;

    while (!found && (i < fi->n_fields))
    {
        QC_FIELD_INFO& field = fi->fields[i];

        if (strcasecmp(field.column, column) == 0)
        {
            if (!field.table && !table)
            {
                found = true;
            }
            else if (field.table && table && (strcasecmp(field.table, table) == 0))
            {
                if (!field.database && !database)
                {
                    found = true;
                }
                else if (field.database && database && (strcasecmp(field.database, database) == 0))
                {
                    found = true;
                }
            }
        }

        ++i;
    }

    if (!found)
    {
        QC_FIELD_INFO* fields = (QC_FIELD_INFO*)realloc(fi->fields,
                                                        (fi->n_fields + 1) * sizeof(QC_FIELD_INFO));
        ss_dassert(fields);

        if (fields)
        {
            // Ignore potential alloc failures
            QC_FIELD_INFO& field = fields[fi->n_fields];
            field.database = database ? strdup(database) : NULL;
            field.table = table ? strdup(table) : NULL;
            field.column = strdup(column);

            fi->fields = fields;
            ++fi->n_fields;
        }
    }
}

static void add_function_field_usage(st_select_lex* select,
                                     Item_field* item,
                                     QC_FUNCTION_INFO* fi)
{
    const char* database = item->db_name;
    const char* table = item->table_name;

    unalias_names(select, item->db_name, item->table_name, &database, &table);

    const char* s1;
    size_t l1;
    get_string_and_length(item->field_name, &s1, &l1);
    char* column = NULL;

    if (!database && !table)
    {
        List_iterator<Item> ilist(select->item_list);
        Item* item2;

        while (!column && (item2 = ilist++))
        {
            if (item2->type() == Item::FIELD_ITEM)
            {
                Item_field* field = (Item_field*)item2;

                const char* s2;
                size_t l2;
                get_string_and_length(field->name, &s2, &l2);

                if (l1 == l2)
                {
                    if (strncasecmp(s1, s2, l1) == 0)
                    {
                        get_string_and_length(field->orig_field_name, &s1, &l1);
                        column = strndup(s1, l1);

                        table = field->orig_table_name;
                        database = field->orig_db_name;
                    }
                }
            }
        }
    }

    if (!column)
    {
        get_string_and_length(item->field_name, &s1, &l1);
        column = strndup(s1, l1);
    }

    add_function_field_usage(database, table, column, fi);

    free(column);
}

static void add_function_field_usage(st_select_lex* select,
                                     Item** items,
                                     int n_items,
                                     QC_FUNCTION_INFO* fi)
{
    for (int i = 0; i < n_items; ++i)
    {
        Item* item = items[i];

        switch (item->type())
        {
        case Item::FIELD_ITEM:
            add_function_field_usage(select, static_cast<Item_field*>(item), fi);
            break;

        default:
            //ss_dassert(!true);
            ;
        }
    }
}

static void add_function_field_usage(st_select_lex* select,
                                     st_select_lex* sub_select,
                                     QC_FUNCTION_INFO* fi)
{
    List_iterator<Item> ilist(sub_select->item_list);

    while (Item *item = ilist++)
    {
        if (item->type() == Item::FIELD_ITEM)
        {
            add_function_field_usage(select, static_cast<Item_field*>(item), fi);
        }
    }
}

static QC_FUNCTION_INFO* get_function_info(parsing_info_t* info, const char* name)
{
    QC_FUNCTION_INFO* function_info = NULL;

    size_t i;
    for (i = 0; i < info->function_infos_len; ++i)
    {
        function_info = info->function_infos + i;

        if (strcasecmp(name, function_info->name) == 0)
        {
            break;
        }
    }

    if (i == info->function_infos_len)
    {
        // Not found

        if (info->function_infos_len == info->function_infos_capacity)
        {
            size_t capacity = info->function_infos_capacity ? 2 * info->function_infos_capacity : 8;
            QC_FUNCTION_INFO* function_infos =
                (QC_FUNCTION_INFO*)realloc(info->function_infos,
                                           capacity * sizeof(QC_FUNCTION_INFO));
            assert(function_infos);

            info->function_infos = function_infos;
            info->function_infos_capacity = capacity;
        }

        function_info = &info->function_infos[info->function_infos_len++];

        function_info->name = strdup(name);
        function_info->fields = NULL;
        function_info->n_fields = 0;
    }

    return function_info;
}

static QC_FUNCTION_INFO* add_function_info(parsing_info_t* info,
                                           st_select_lex* select,
                                           const char* name,
                                           Item** items,
                                           int n_items)
{
    ss_dassert(name);

    QC_FUNCTION_INFO* function_info = NULL;

    name = map_function_name(info->function_name_mappings, name);

    QC_FUNCTION_INFO item = { (char*)name };

    size_t i;
    for (i = 0; i < info->function_infos_len; ++i)
    {
        if (strcasecmp(name, info->function_infos[i].name) == 0)
        {
            function_info = &info->function_infos[i];
            break;
        }
    }

    QC_FUNCTION_INFO* function_infos = NULL;

    if (!function_info)
    {
        if (info->function_infos_len < info->function_infos_capacity)
        {
            function_infos = info->function_infos;
        }
        else
        {
            size_t capacity = info->function_infos_capacity ? 2 * info->function_infos_capacity : 8;
            function_infos = (QC_FUNCTION_INFO*)realloc(info->function_infos,
                                                        capacity * sizeof(QC_FUNCTION_INFO));
            assert(function_infos);

            info->function_infos = function_infos;
            info->function_infos_capacity = capacity;
        }

        function_info = &info->function_infos[info->function_infos_len++];

        function_info->name = strdup(name);
        function_info->fields = NULL;
        function_info->n_fields = 0;
    }

    add_function_field_usage(select, items, n_items, function_info);

    return function_info;
}

static void add_field_info(parsing_info_t* pi,
                           st_select_lex* select,
                           Item_field* item,
                           List<Item>* excludep)
{
    const char* database = item->db_name;
    const char* table = item->table_name;
    const char* s;
    size_t l;
    get_string_and_length(item->field_name, &s, &l);
    char column[l + 1];
    strncpy(column, s, l);
    column[l] = 0;

    LEX* lex = get_lex(pi);

    switch (lex->sql_command)
    {
    case SQLCOM_SHOW_FIELDS:
        if (!database)
        {
            database = "information_schema";
        }

        if (!table)
        {
            table = "COLUMNS";
        }
        break;

    case SQLCOM_SHOW_KEYS:
        if (!database)
        {
            database = "information_schema";
        }

        if (!table)
        {
            table = "STATISTICS";
        }
        break;

    case SQLCOM_SHOW_STATUS:
        if (!database)
        {
            database = "information_schema";
        }

        if (!table)
        {
            table = "SESSION_STATUS";
        }
        break;

    case SQLCOM_SHOW_TABLES:
        if (!database)
        {
            database = "information_schema";
        }

        if (!table)
        {
            table = "TABLE_NAMES";
        }
        break;

    case SQLCOM_SHOW_TABLE_STATUS:
        if (!database)
        {
            database = "information_schema";
        }

        if (!table)
        {
            table = "TABLES";
        }
        break;

    case SQLCOM_SHOW_VARIABLES:
        if (!database)
        {
            database = "information_schema";
        }

        if (!table)
        {
            table = "SESSION_STATUS";
        }
        break;

    default:
        break;
    }

    add_field_info(pi, select, database, table, column, excludep);
}

static void add_field_info(parsing_info_t* pi,
                           st_select_lex* select,
                           Item* item,
                           List<Item>* excludep)
{
    const char* database = NULL;
    const char* table = NULL;
    const char* s;
    size_t l;
    get_string_and_length(item->name, &s, &l);
    char column[l + 1];
    strncpy(column, s, l);
    column[l] = 0;

    add_field_info(pi, select, database, table, column, excludep);
}

typedef enum collect_source
{
    COLLECT_SELECT,
    COLLECT_WHERE,
    COLLECT_HAVING,
    COLLECT_GROUP_BY,
} collect_source_t;

static void update_field_infos(parsing_info_t* pi,
                               LEX* lex,
                               st_select_lex* select,
                               List<Item>* excludep);

static void remove_surrounding_back_ticks(char* s)
{
    size_t len = strlen(s);

    if (*s == '`')
    {
        --len;
        memmove(s, s + 1, len);
        s[len] = 0;
    }

    if (s[len - 1] == '`')
    {
        s[len - 1] = 0;
    }
}

static bool should_function_be_ignored(parsing_info_t* pi, const char* func_name)
{
    bool rv = false;

    // We want to ignore functions that do not really appear as such in an
    // actual SQL statement. E.g. "SELECT @a" appears as a function "get_user_var".
    if ((strcasecmp(func_name, "decimal_typecast") == 0) ||
        (strcasecmp(func_name, "cast_as_char") == 0) ||
        (strcasecmp(func_name, "cast_as_date") == 0) ||
        (strcasecmp(func_name, "cast_as_datetime") == 0) ||
        (strcasecmp(func_name, "cast_as_time") == 0) ||
        (strcasecmp(func_name, "cast_as_signed") == 0) ||
        (strcasecmp(func_name, "cast_as_unsigned") == 0) ||
        (strcasecmp(func_name, "get_user_var") == 0) ||
        (strcasecmp(func_name, "get_system_var") == 0) ||
        (strcasecmp(func_name, "not") == 0) ||
        (strcasecmp(func_name, "set_user_var") == 0) ||
        (strcasecmp(func_name, "set_system_var") == 0))
    {
        rv = true;
    }

    // Any sequence related functions should be ignored as well.
#if MYSQL_VERSION_MAJOR >= 10 && MYSQL_VERSION_MINOR >= 3
    if (!rv)
    {
        if ((strcasecmp(func_name, "lastval") == 0) ||
            (strcasecmp(func_name, "nextval") == 0))
        {
            pi->type_mask |= QUERY_TYPE_WRITE;
            rv = true;
        }
    }
#endif

#ifdef WF_SUPPORTED
    if (!rv)
    {
        if (strcasecmp(func_name, "WF") == 0)
        {
            rv = true;
        }
    }
#endif

    return rv;
}

static void update_field_infos(parsing_info_t* pi,
                               st_select_lex* select,
                               collect_source_t source,
                               Item* item,
                               List<Item>* excludep)
{
    switch (item->type())
    {
    case Item::COND_ITEM:
        {
            Item_cond* cond_item = static_cast<Item_cond*>(item);
            List_iterator<Item> ilist(*cond_item->argument_list());

            while (Item *i = ilist++)
            {
                update_field_infos(pi, select, source, i, excludep);
            }
        }
        break;

    case Item::FIELD_ITEM:
        add_field_info(pi, select, static_cast<Item_field*>(item), excludep);
        break;

    case Item::REF_ITEM:
        {
            if (source != COLLECT_SELECT)
            {
                Item_ref* ref_item = static_cast<Item_ref*>(item);

                add_field_info(pi, select, item, excludep);

                size_t n_items = ref_item->cols();

                for (size_t i = 0; i < n_items; ++i)
                {
                    Item* reffed_item = ref_item->element_index(i);

                    if (reffed_item != ref_item)
                    {
                        update_field_infos(pi, select, source, ref_item->element_index(i), excludep);
                    }
                }
            }
        }
        break;

    case Item::ROW_ITEM:
        {
            Item_row* row_item = static_cast<Item_row*>(item);
            size_t n_items = row_item->cols();

            for (size_t i = 0; i < n_items; ++i)
            {
                update_field_infos(pi, select, source, row_item->element_index(i), excludep);
            }
        }
        break;

    case Item::FUNC_ITEM:
    case Item::SUM_FUNC_ITEM:
#ifdef WF_SUPPORTED
    case Item::WINDOW_FUNC_ITEM:
#endif
        {
            Item_func_or_sum* func_item = static_cast<Item_func_or_sum*>(item);
            Item** items = func_item->arguments();
            size_t n_items = func_item->argument_count();

            // From comment in Item_func_or_sum(server/sql/item.h) abount the
            // func_name() member function:
            /*
              This method is used for debug purposes to print the name of an
              item to the debug log. The second use of this method is as
              a helper function of print() and error messages, where it is
              applicable. To suit both goals it should return a meaningful,
              distinguishable and sintactically correct string. This method
              should not be used for runtime type identification, use enum
              {Sum}Functype and Item_func::functype()/Item_sum::sum_func()
              instead.
              Added here, to the parent class of both Item_func and Item_sum.

              NOTE: for Items inherited from Item_sum, func_name() return part of
              function name till first argument (including '(') to make difference in
              names for functions with 'distinct' clause and without 'distinct' and
              also to make printing of items inherited from Item_sum uniform.
            */
            // However, we have no option but to use it.

            const char* f = func_item->func_name();

            char func_name[strlen(f) + 3 + 1]; // strlen(substring) - strlen(substr) from below.
            strcpy(func_name, f);
            trim(func_name); // Sometimes the embedded parser leaves leading and trailing whitespace.

            // Non native functions are surrounded by back-ticks, let's remove them.
            remove_surrounding_back_ticks(func_name);

            char* dot = strchr(func_name, '.');

            if (dot)
            {
                // If there is a dot in the name we assume we have something like
                // db.fn(). We remove the scope, can't return that in qc_sqlite
                ++dot;
                memmove(func_name, dot, strlen(func_name) - (dot - func_name) + 1);
                remove_surrounding_back_ticks(func_name);
            }

            char* parenthesis = strchr(func_name, '(');

            if (parenthesis)
            {
                // The func_name of count in "SELECT count(distinct ...)" is
                // "count(distinct", so we need to strip that away.
                *parenthesis = 0;
            }

            // We want to ignore functions that do not really appear as such in an
            // actual SQL statement. E.g. "SELECT @a" appears as a function "get_user_var".
            if (!should_function_be_ignored(pi, func_name))
            {
                if (strcmp(func_name, "%") == 0)
                {
                    // Embedded library silently changes "mod" into "%". We need to check
                    // what it originally was, so that the result agrees with that of
                    // qc_sqlite.
                    const char* s;
                    size_t l;
                    get_string_and_length(func_item->name, &s, &l);
                    if (s && (strncasecmp(s, "mod", 3) == 0))
                    {
                        strcpy(func_name, "mod");
                    }
                }
                else if (strcmp(func_name, "<=>") == 0)
                {
                    // qc_sqlite does not distinguish between "<=>" and "=", so we
                    // change "<=>" into "=".
                    strcpy(func_name, "=");
                }
                else if (strcasecmp(func_name, "substr") == 0)
                {
                    // Embedded library silently changes "substring" into "substr". We need
                    // to check what it originally was, so that the result agrees with
                    // that of qc_sqlite. We reserved space for this above.
                    const char* s;
                    size_t l;
                    get_string_and_length(func_item->name, &s, &l);
                    if (s && (strncasecmp(s, "substring", 9) == 0))
                    {
                        strcpy(func_name, "substring");
                    }
                }
                else if (strcasecmp(func_name, "add_time") == 0)
                {
                    // For whatever reason the name of "addtime" is returned as "add_time".
                    strcpy(func_name, "addtime");
                }

                add_function_info(pi, select, func_name, items, n_items);
            }

            for (size_t i = 0; i < n_items; ++i)
            {
                update_field_infos(pi, select, source, items[i], excludep);
            }
        }
        break;

    case Item::SUBSELECT_ITEM:
        {
            Item_subselect* subselect_item = static_cast<Item_subselect*>(item);
            QC_FUNCTION_INFO* fi = NULL;
            switch (subselect_item->substype())
            {
            case Item_subselect::IN_SUBS:
                fi = add_function_info(pi, select, "in", 0, 0);
            case Item_subselect::ALL_SUBS:
            case Item_subselect::ANY_SUBS:
                {
                    Item_in_subselect* in_subselect_item = static_cast<Item_in_subselect*>(item);

#if (((MYSQL_VERSION_MAJOR == 5) &&\
      ((MYSQL_VERSION_MINOR > 5) ||\
       ((MYSQL_VERSION_MINOR == 5) && (MYSQL_VERSION_PATCH >= 48))\
      )\
     ) ||\
     (MYSQL_VERSION_MAJOR >= 10)\
    )
                    if (in_subselect_item->left_expr_orig)
                    {
                        update_field_infos(pi, select, source, // TODO: Might be wrong select.
                                           in_subselect_item->left_expr_orig, excludep);

                        if (subselect_item->substype() == Item_subselect::IN_SUBS)
                        {
                            Item* item = in_subselect_item->left_expr_orig;

                            if (item->type() == Item::FIELD_ITEM)
                            {
                                add_function_field_usage(select, static_cast<Item_field*>(item), fi);
                            }
                        }
                    }
                    st_select_lex* ssl = in_subselect_item->get_select_lex();
                    if (ssl)
                    {
                        update_field_infos(pi,
                                           get_lex(pi),
                                           ssl,
                                           excludep);

                        if (subselect_item->substype() == Item_subselect::IN_SUBS)
                        {
                            assert(fi);
                            add_function_field_usage(select, ssl, fi);
                        }
                    }
#else
#pragma message "Figure out what to do with versions < 5.5.48."
#endif
                    // TODO: Anything else that needs to be looked into?
                }
                break;

            case Item_subselect::EXISTS_SUBS:
                {
                    Item_exists_subselect* exists_subselect_item =
                        static_cast<Item_exists_subselect*>(item);

                    st_select_lex* ssl = exists_subselect_item->get_select_lex();
                    if (ssl)
                    {
                        update_field_infos(pi,
                                           get_lex(pi),
                                           ssl,
                                           excludep);
                    }
                }
                break;

            case Item_subselect::SINGLEROW_SUBS:
                {
                    Item_singlerow_subselect* ss_item = static_cast<Item_singlerow_subselect*>(item);
                    st_select_lex *ssl = ss_item->get_select_lex();

                    update_field_infos(pi, get_lex(pi), ssl, excludep);
                }
                break;

            case Item_subselect::UNKNOWN_SUBS:
            default:
                MXS_ERROR("Unknown subselect type: %d", subselect_item->substype());
                break;
            }
        }
        break;

    default:
        break;
    }
}

#ifdef CTE_SUPPORTED
static void update_field_infos(parsing_info_t* pi,
                               LEX* lex,
                               st_select_lex_unit* select,
                               List<Item>* excludep)
{
    st_select_lex* s = select->first_select();

    if (s)
    {
        update_field_infos(pi, lex, s, excludep);
    }
}
#endif

static void update_field_infos(parsing_info_t* pi,
                               LEX* lex,
                               st_select_lex* select,
                               List<Item>* excludep)
{
    List_iterator<Item> ilist(select->item_list);

    while (Item *item = ilist++)
    {
        update_field_infos(pi, select, COLLECT_SELECT, item, NULL);
    }

    if (select->group_list.first)
    {
        ORDER* order = select->group_list.first;
        while (order)
        {
            Item* item = *order->item;

            update_field_infos(pi, select, COLLECT_GROUP_BY, item, &select->item_list);

            order = order->next;
        }
    }

    if (select->where)
    {
        update_field_infos(pi, select, COLLECT_WHERE,
                           select->where,
                           &select->item_list);
    }

#if defined(COLLECT_HAVING_AS_WELL)
    // A HAVING clause can only refer to fields that already have been
    // mentioned. Consequently, they need not be collected.
    if (select->having)
    {
        update_field_infos(pi, COLLECT_HAVING,
                           select->having,
                           0,
                           &select->item_list);
    }
#endif

    TABLE_LIST* table_list = select->get_table_list();

    if (table_list)
    {
        st_select_lex *sl = table_list->get_single_select();

        if (sl)
        {
            // This is for "SELECT 1 FROM (SELECT ...)"
            update_field_infos(pi, get_lex(pi), sl, excludep);
        }
    }
}

int32_t qc_mysql_get_field_info(GWBUF* buf, const QC_FIELD_INFO** infos, uint32_t* n_infos)
{
    *infos = NULL;
    *n_infos = 0;

    if (!buf)
    {
        return QC_RESULT_OK;
    }

    if (!ensure_query_is_parsed(buf))
    {
        return QC_RESULT_ERROR;
    }

    parsing_info_t* pi = get_pinfo(buf);
    ss_dassert(pi);

    if (!pi->field_infos)
    {
        LEX* lex = get_lex(buf);
        ss_dassert(lex);

        if (!lex)
        {
            return QC_RESULT_ERROR;
        }

        if (lex->describe || is_show_command(lex->sql_command))
        {
            *infos = NULL;
            *n_infos = 0;
            return QC_RESULT_OK;
        }

        lex->current_select = &lex->select_lex;

        update_field_infos(pi, lex, &lex->select_lex, NULL);

        QC_FUNCTION_INFO* fi = NULL;

        if ((lex->sql_command == SQLCOM_UPDATE) || (lex->sql_command == SQLCOM_UPDATE_MULTI))
        {
            List_iterator<Item> ilist(lex->current_select->item_list);
            Item *item = ilist++;

            fi = get_function_info(pi, "=");

            while (item)
            {
                update_field_infos(pi, lex->current_select, COLLECT_SELECT, item, NULL);

                if (item->type() == Item::FIELD_ITEM)
                {
                    add_function_field_usage(lex->current_select, static_cast<Item_field*>(item), fi);
                }

                item = ilist++;
            }
        }

#ifdef CTE_SUPPORTED
        if (lex->with_clauses_list)
        {
            With_clause* with_clause = lex->with_clauses_list;

            while (with_clause)
            {
                SQL_I_List<With_element>& with_list = with_clause->with_list;
                With_element* element = with_list.first;

                while (element)
                {
                    update_field_infos(pi, lex, element->spec, NULL);

                    if (element->is_recursive && element->first_recursive)
                    {
                        update_field_infos(pi, lex, element->first_recursive, NULL);
                    }

                    element = element->next;
                }

                with_clause = with_clause->next_with_clause;
            }
        }
#endif

        List_iterator<Item> ilist(lex->value_list);
        while (Item* item = ilist++)
        {
            update_field_infos(pi, lex->current_select, COLLECT_SELECT, item, NULL);

            if (fi)
            {
                if (item->type() == Item::FIELD_ITEM)
                {
                    add_function_field_usage(lex->current_select, static_cast<Item_field*>(item), fi);
                }
            }
        }

        if ((lex->sql_command == SQLCOM_INSERT) ||
            (lex->sql_command == SQLCOM_INSERT_SELECT) ||
            (lex->sql_command == SQLCOM_REPLACE) ||
            (lex->sql_command == SQLCOM_REPLACE_SELECT))
        {
            List_iterator<Item> ilist(lex->field_list);
            Item* item = ilist++;

            if (item)
            {
                // We get here in case of "insert into t set a = 0".
                QC_FUNCTION_INFO* fi = get_function_info(pi, "=");

                while (item)
                {
                    update_field_infos(pi, lex->current_select, COLLECT_SELECT, item, NULL);

                    if (item->type() == Item::FIELD_ITEM)
                    {
                        add_function_field_usage(lex->current_select, static_cast<Item_field*>(item), fi);
                    }

                    item = ilist++;
                }
            }

            if (lex->insert_list)
            {
                List_iterator<Item> ilist(*lex->insert_list);
                while (Item *item = ilist++)
                {
                    update_field_infos(pi, lex->current_select, COLLECT_SELECT, item, NULL);
                }
            }
        }

#ifdef CTE_SUPPORTED
        // TODO: Check whether this if can be removed altogether also
        // TODO: when CTE are not supported.
        if (true)
#else
        if (lex->sql_command == SQLCOM_SET_OPTION)
#endif
        {
            if (lex->sql_command == SQLCOM_SET_OPTION)
            {
#if defined(WAY_TO_DOWNCAST_SET_VAR_BASE_EXISTS)
                // The list of set_var_base contains the value of variables.
                // However, the actual type is a derived type of set_var_base
                // and there is no information using which we could do the
                // downcast...
                List_iterator<set_var_base> ilist(lex->var_list);
                while (set_var_base* var = ilist++)
                {
                    // Is set_var_base a set_var, set_var_user, set_var_password
                    // set_var_role
                    ...
                }
#endif
                // ...so, we will simply assume that any nested selects are
                // from statements like "set @a:=(SELECT a from t1)". The
                // code after the closing }.
            }

            st_select_lex* select = lex->all_selects_list;

            while (select)
            {
                if (select->nest_level != 0) // Not the top-level select.
                {
                    update_field_infos(pi, lex, select, NULL);
                }

                select = select->next_select_in_list();
            }
        }
    }

    *infos = pi->field_infos;
    *n_infos = pi->field_infos_len;

    return QC_RESULT_OK;
}

int32_t qc_mysql_get_function_info(GWBUF* buf,
                                   const QC_FUNCTION_INFO** function_infos,
                                   uint32_t* n_function_infos)
{
    *function_infos = NULL;
    *n_function_infos = 0;

    int32_t rv = QC_RESULT_OK;

    if (buf)
    {
        const QC_FIELD_INFO* field_infos;
        uint32_t n_field_infos;

        // We ensure the information has been collected by querying the fields first.
        rv = qc_mysql_get_field_info(buf, &field_infos, &n_field_infos);

        if (rv == QC_RESULT_OK)
        {
            parsing_info_t* pi = get_pinfo(buf);
            ss_dassert(pi);

            *function_infos = pi->function_infos;
            *n_function_infos = pi->function_infos_len;
        }
    }

    return rv;
}

void qc_mysql_set_server_version(uint64_t version)
{
    this_thread.version = version;
}

void qc_mysql_get_server_version(uint64_t* version)
{
    *version = this_thread.version;
}

namespace
{

// Do not change the order without making corresponding changes to IDX_... below.
const char* server_options[] =
{
    "MariaDB Corporation MaxScale",
    "--no-defaults",
    "--datadir=",
    "--language=",
#if MYSQL_VERSION_MINOR < 3
    // TODO: 10.3 understands neither "--skip-innodb" or "--innodb=OFF", although it should.
    "--skip-innodb",
#endif
    "--default-storage-engine=myisam",
    NULL
};

const int IDX_DATADIR = 2;
const int IDX_LANGUAGE = 3;
const int N_OPTIONS = (sizeof(server_options) / sizeof(server_options[0])) - 1;

const char* server_groups[] =
{
    "embedded",
    "server",
    "server",
    "embedded",
    "server",
    "server",
    NULL
};

const int OPTIONS_DATADIR_SIZE = 10 + PATH_MAX; // strlen("--datadir=");
const int OPTIONS_LANGUAGE_SIZE = 11 + PATH_MAX; // strlen("--language=");

char datadir_arg[OPTIONS_DATADIR_SIZE];
char language_arg[OPTIONS_LANGUAGE_SIZE];


void configure_options(const char* datadir, const char* langdir)
{
    int rv;

    rv = snprintf(datadir_arg, OPTIONS_DATADIR_SIZE, "--datadir=%s", datadir);
    ss_dassert(rv < OPTIONS_DATADIR_SIZE); // Ensured by create_datadir().
    server_options[IDX_DATADIR] = datadir_arg;

    rv = sprintf(language_arg, "--language=%s", langdir);
    ss_dassert(rv < OPTIONS_LANGUAGE_SIZE); // Ensured by qc_process_init().
    server_options[IDX_LANGUAGE] = language_arg;

    // To prevent warning of unused variable when built in release mode,
    // when ss_dassert() turns into empty statement.
    (void)rv;
}

}

int32_t qc_mysql_setup(qc_sql_mode_t sql_mode, const char* zArgs)
{
    this_unit.sql_mode = sql_mode;

    if (sql_mode == QC_SQL_MODE_ORACLE)
    {
        this_unit.function_name_mappings = function_name_mappings_oracle;
    }

    if (zArgs)
    {
        MXS_WARNING("'%s' provided as arguments, "
                    "even though no arguments are supported.", zArgs);
    }

    return QC_RESULT_OK;
}

int32_t qc_mysql_process_init(void)
{
    bool inited = false;

    if (strlen(get_langdir()) >= PATH_MAX)
    {
        fprintf(stderr, "MaxScale: error: Language path is too long: %s.", get_langdir());
    }
    else
    {
        configure_options(get_process_datadir(), get_langdir());

        int argc = N_OPTIONS;
        char** argv = const_cast<char**>(server_options);
        char** groups = const_cast<char**>(server_groups);

        int rc = mysql_library_init(argc, argv, groups);

        if (rc != 0)
        {
            this_thread.sql_mode = this_unit.sql_mode;
            ss_dassert(this_unit.function_name_mappings);
            this_thread.function_name_mappings = this_unit.function_name_mappings;

            MXS_ERROR("mysql_library_init() failed. Error code: %d", rc);
        }
        else
        {
#if MYSQL_VERSION_ID >= 100000
            set_malloc_size_cb(NULL);
#endif
            MXS_NOTICE("Query classifier initialized.");
            inited = true;
        }
    }

    return inited ? QC_RESULT_OK : QC_RESULT_ERROR;
}

void qc_mysql_process_end(void)
{
    mysql_library_end();
}

int32_t qc_mysql_thread_init(void)
{
    this_thread.sql_mode = this_unit.sql_mode;
    ss_dassert(this_unit.function_name_mappings);
    this_thread.function_name_mappings = this_unit.function_name_mappings;

    bool inited = (mysql_thread_init() == 0);

    if (!inited)
    {
        MXS_ERROR("mysql_thread_init() failed.");
    }

    return inited ? QC_RESULT_OK : QC_RESULT_ERROR;
}

void qc_mysql_thread_end(void)
{
    mysql_thread_end();
}

int32_t qc_mysql_get_sql_mode(qc_sql_mode_t* sql_mode)
{
    *sql_mode = this_thread.sql_mode;
    return QC_RESULT_OK;
}

int32_t qc_mysql_set_sql_mode(qc_sql_mode_t sql_mode)
{
    int32_t rv = QC_RESULT_OK;

    switch (sql_mode)
    {
    case QC_SQL_MODE_DEFAULT:
        this_thread.sql_mode = sql_mode;
        this_thread.function_name_mappings = function_name_mappings_default;
        break;

    case QC_SQL_MODE_ORACLE:
        this_thread.sql_mode = sql_mode;
        this_thread.function_name_mappings = function_name_mappings_oracle;
        break;

    default:
        rv = QC_RESULT_ERROR;
    }

    return rv;
}

/**
 * EXPORTS
 */

extern "C"
{

    MXS_MODULE* MXS_CREATE_MODULE()
    {
        static QUERY_CLASSIFIER qc =
        {
            qc_mysql_setup,
            qc_mysql_process_init,
            qc_mysql_process_end,
            qc_mysql_thread_init,
            qc_mysql_thread_end,
            qc_mysql_parse,
            qc_mysql_get_type_mask,
            qc_mysql_get_operation,
            qc_mysql_get_created_table_name,
            qc_mysql_is_drop_table_query,
            qc_mysql_get_table_names,
            NULL,
            qc_mysql_query_has_clause,
            qc_mysql_get_database_names,
            qc_mysql_get_prepare_name,
            qc_mysql_get_field_info,
            qc_mysql_get_function_info,
            qc_mysql_get_preparable_stmt,
            qc_mysql_set_server_version,
            qc_mysql_get_server_version,
            qc_mysql_get_sql_mode,
            qc_mysql_set_sql_mode,
        };

        static MXS_MODULE info =
        {
            MXS_MODULE_API_QUERY_CLASSIFIER,
<<<<<<< HEAD
            MXS_MODULE_IN_DEVELOPMENT,
            MXS_QUERY_CLASSIFIER_VERSION,
=======
            MXS_MODULE_GA,
            QUERY_CLASSIFIER_VERSION,
>>>>>>> cd1604f9
            "Query classifier based upon MySQL Embedded",
            "V1.0.0",
            MXS_NO_MODULE_CAPABILITIES,
            &qc,
            qc_mysql_process_init,
            qc_mysql_process_end,
            qc_mysql_thread_init,
            qc_mysql_thread_end,
            {
                {MXS_END_MODULE_PARAMS}
            }
        };

        return &info;
    }

}<|MERGE_RESOLUTION|>--- conflicted
+++ resolved
@@ -3525,13 +3525,8 @@
         static MXS_MODULE info =
         {
             MXS_MODULE_API_QUERY_CLASSIFIER,
-<<<<<<< HEAD
-            MXS_MODULE_IN_DEVELOPMENT,
+            MXS_MODULE_GA,
             MXS_QUERY_CLASSIFIER_VERSION,
-=======
-            MXS_MODULE_GA,
-            QUERY_CLASSIFIER_VERSION,
->>>>>>> cd1604f9
             "Query classifier based upon MySQL Embedded",
             "V1.0.0",
             MXS_NO_MODULE_CAPABILITIES,
