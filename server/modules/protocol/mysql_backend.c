/*
 * This file is distributed as part of the MariaDB Corporation MaxScale.  It is free
 * software: you can redistribute it and/or modify it under the terms of the
 * GNU General Public License as published by the Free Software Foundation,
 * version 2.
 *
 * This program is distributed in the hope that it will be useful, but WITHOUT
 * ANY WARRANTY; without even the implied warranty of MERCHANTABILITY or FITNESS
 * FOR A PARTICULAR PURPOSE.  See the GNU General Public License for more
 * details.
 *
 * You should have received a copy of the GNU General Public License along with
 * this program; if not, write to the Free Software Foundation, Inc., 51
 * Franklin Street, Fifth Floor, Boston, MA 02110-1301 USA.
 *
 * Copyright MariaDB Corporation Ab 2013-2014
 */

#include "mysql_client_server_protocol.h"
#include <skygw_types.h>
#include <skygw_utils.h>
#include <log_manager.h>
#include <modutil.h>

/*
 * MySQL Protocol module for handling the protocol between the gateway
 * and the backend MySQL database.
 *
 * Revision History
 * Date         Who                     Description
 * 14/06/2013   Mark Riddoch            Initial version
 * 17/06/2013   Massimiliano Pinto      Added MaxScale To Backends routines
 * 01/07/2013   Massimiliano Pinto      Put Log Manager example code behind SS_DEBUG macros.
 * 03/07/2013   Massimiliano Pinto      Added delayq for incoming data before mysql connection
 * 04/07/2013   Massimiliano Pinto      Added asynchronous MySQL protocol connection to backend
 * 05/07/2013   Massimiliano Pinto      Added closeSession if backend auth fails
 * 12/07/2013   Massimiliano Pinto      Added Mysql Change User via dcb->func.auth()
 * 15/07/2013   Massimiliano Pinto      Added Mysql session change via dcb->func.session()
 * 17/07/2013   Massimiliano Pinto      Added dcb->command update from gwbuf->command for proper routing
 *                                      server replies to client via router->clientReply
 * 04/09/2013   Massimiliano Pinto      Added dcb->session and dcb->session->client checks for NULL
 * 12/09/2013   Massimiliano Pinto      Added checks in gw_read_backend_event() for gw_read_backend_handshake
 * 27/09/2013   Massimiliano Pinto      Changed in gw_read_backend_event the check for dcb_read(),
 *                                      now is if rc < 0
 * 24/10/2014   Massimiliano Pinto      Added Mysql user@host @db authentication support
 * 10/11/2014   Massimiliano Pinto      Client charset is passed to backend
 * 19/06/2015   Martin Brampton         Persistent connection handling
 * 07/10/2015   Martin Brampton         Remove calls to dcb_close - should be done by routers
 * 27/10/2015   Martin Brampton         Test for RCAP_TYPE_NO_RSESSION before calling clientReply
 *
 */
#include <modinfo.h>

MODULE_INFO info =
{
    MODULE_API_PROTOCOL,
    MODULE_GA,
    GWPROTOCOL_VERSION,
    "The MySQL to backend server protocol"
};

static char *version_str = "V2.0.0";
static int gw_create_backend_connection(DCB *backend, SERVER *server, SESSION *in_session);
static int gw_read_backend_event(DCB* dcb);
static int gw_write_backend_event(DCB *dcb);
static int gw_MySQLWrite_backend(DCB *dcb, GWBUF *queue);
static int gw_error_backend_event(DCB *dcb);
static int gw_backend_close(DCB *dcb);
static int gw_backend_hangup(DCB *dcb);
static int backend_write_delayqueue(DCB *dcb);
static void backend_set_delayqueue(DCB *dcb, GWBUF *queue);
static int gw_change_user(DCB *backend_dcb, SERVER *server, SESSION *in_session, GWBUF *queue);
static GWBUF* process_response_data (DCB* dcb, GWBUF* readbuf, int nbytes_to_process);
extern char* create_auth_failed_msg( GWBUF* readbuf, char*  hostaddr, uint8_t*  sha1);
extern char* create_auth_fail_str(char *username, char *hostaddr, char *sha1, char *db, int errcode);
static bool sescmd_response_complete(DCB* dcb);


#if defined(NOT_USED)
static int gw_session(DCB *backend_dcb, void *data);
#endif
static bool gw_get_shared_session_auth_info(DCB* dcb, MYSQL_session* session);

static GWPROTOCOL MyObject =
{
    gw_read_backend_event,                  /* Read - EPOLLIN handler        */
    gw_MySQLWrite_backend,                  /* Write - data from gateway     */
    gw_write_backend_event,                 /* WriteReady - EPOLLOUT handler */
    gw_error_backend_event,                 /* Error - EPOLLERR handler      */
    gw_backend_hangup,                      /* HangUp - EPOLLHUP handler     */
    NULL,                                   /* Accept                        */
    gw_create_backend_connection,           /* Connect                       */
    gw_backend_close,                       /* Close                         */
    NULL,                                   /* Listen                        */
    gw_change_user,                         /* Authentication                */
    NULL                                    /* Session                       */
};

/*
 * Implementation of the mandatory version entry point
 *
 * @return version string of the module
 */
char* version()
{
    return version_str;
}

/*
 * The module initialisation routine, called when the module
 * is first loaded.
 */
void ModuleInit()
{
}

/*
 * The module entry point routine. It is this routine that
 * must populate the structure that is referred to as the
 * "module object", this is a structure with the set of
 * external entry points for this module.
 *
 * @return The module object
 */
GWPROTOCOL* GetModuleObject()
{
    return &MyObject;
}

<<<<<<< HEAD
static MYSQL_session* gw_get_shared_session_auth_info(DCB* dcb)
{
    MYSQL_session* auth_info = NULL;
=======

/**
 * Copy shared session authentication info
 *
 * @param dcb A backend DCB
 * @param session Destination where authentication data is copied
 */
static bool gw_get_shared_session_auth_info(DCB* dcb, MYSQL_session* session)
{
    bool rval = true;
>>>>>>> 379cb6c7
    CHK_DCB(dcb);
    CHK_SESSION(dcb->session);

    spinlock_acquire(&dcb->session->ses_lock);

<<<<<<< HEAD
    if (dcb->session->state != SESSION_STATE_ALLOC && dcb->session->state != SESSION_STATE_DUMMY)
    {
        auth_info = dcb->session->data;
=======
    if (dcb->session->state != SESSION_STATE_ALLOC &&
        dcb->session->state != SESSION_STATE_DUMMY)
    {
        memcpy(session, dcb->session->data, sizeof(MYSQL_session));
>>>>>>> 379cb6c7
    }
    else
    {
        MXS_ERROR("%lu [gw_get_shared_session_auth_info] Couldn't get "
                  "session authentication info. Session in a wrong state %d.",
<<<<<<< HEAD
                  pthread_self(),
                  dcb->session->state);
    }
    spinlock_release(&dcb->session->ses_lock);

    return auth_info;
=======
                  pthread_self(), dcb->session->state);
        rval = false;
    }
    spinlock_release(&dcb->session->ses_lock);
    return rval;
>>>>>>> 379cb6c7
}
/**
 * Backend Read Event for EPOLLIN on the MySQL backend protocol module
 * @param dcb   The backend Descriptor Control Block
 * @return 1 on operation, 0 for no action
 */
<<<<<<< HEAD
static int gw_read_backend_event(DCB *dcb)
{
    MySQLProtocol *client_protocol = NULL;
    MySQLProtocol *backend_protocol = NULL;
    MYSQL_session *current_session = NULL;
    int rc = 0;

    CHK_DCB(dcb);
    if (dcb->persistentstart)
    {
        dcb->dcb_errhandle_called = true;
        goto return_rc;
    }
=======
static int gw_read_backend_event(DCB *dcb) {
	MySQLProtocol *client_protocol = NULL;
	MySQLProtocol *backend_protocol = NULL;
	MYSQL_session local_session;
        int            rc = 0;

        CHK_DCB(dcb);        
        if (dcb->persistentstart)
        {
            dcb->dcb_errhandle_called = true;
            goto return_rc;
        }
>>>>>>> 379cb6c7

    if (dcb->session == NULL)
    {
        goto return_rc;
    }

<<<<<<< HEAD
    CHK_SESSION(dcb->session);

    /*< return only with complete session */
    current_session = gw_get_shared_session_auth_info(dcb);
    ss_dassert(current_session != NULL);

    backend_protocol = (MySQLProtocol *) dcb->protocol;
    CHK_PROTOCOL(backend_protocol);

    MXS_DEBUG("%lu [gw_read_backend_event] Read dcb %p fd %d protocol "
              "state %d, %s.",
              pthread_self(),
              dcb,
              dcb->fd,
              backend_protocol->protocol_auth_state,
              STRPROTOCOLSTATE(backend_protocol->protocol_auth_state));

    /* backend is connected:
     *
     * 1. read server handshake
     * 2. if (success) write auth request
     * 3.  and return
     */

    /*<
     * If starting to auhenticate with backend server, lock dcb
     * to prevent overlapping processing of auth messages.
     */
    if (backend_protocol->protocol_auth_state == MYSQL_CONNECTED)
    {
        spinlock_acquire(&dcb->authlock);
=======
	CHK_SESSION(dcb->session);
                
        /*< return only with complete session */
        if (!gw_get_shared_session_auth_info(dcb, &local_session))
        {
            goto return_rc;
        }
>>>>>>> 379cb6c7

        backend_protocol = (MySQLProtocol *) dcb->protocol;
        CHK_PROTOCOL(backend_protocol);

        if (backend_protocol->protocol_auth_state == MYSQL_CONNECTED)
        {
            /** Read cached backend handshake */
            if (gw_read_backend_handshake(backend_protocol) != 0)
            {
                backend_protocol->protocol_auth_state = MYSQL_HANDSHAKE_FAILED;

                MXS_DEBUG("%lu [gw_read_backend_event] after "
                          "gw_read_backend_handshake, fd %d, "
                          "state = MYSQL_HANDSHAKE_FAILED.",
                          pthread_self(),
                          backend_protocol->owner_dcb->fd);
            }
            else
            {
                /**
                 * Decode password and send the auth credentials
                 * to backend.
                 */
                if (gw_send_authentication_to_backend(current_session->db,
                                                      current_session->user,
                                                      current_session->client_sha1,
                                                      backend_protocol) != 0)
                {
<<<<<<< HEAD
                    backend_protocol->protocol_auth_state = MYSQL_AUTH_FAILED;
                    MXS_DEBUG("%lu [gw_read_backend_event] after "
                              "gw_send_authentication_to_backend "
                              "fd %d, state = MYSQL_AUTH_FAILED.",
                              pthread_self(),
                              backend_protocol->owner_dcb->fd);
=======
			/** Read cached backend handshake */
                        if (gw_read_backend_handshake(backend_protocol) != 0) 
                        {
                                backend_protocol->protocol_auth_state = MYSQL_HANDSHAKE_FAILED;

                                MXS_DEBUG("%lu [gw_read_backend_event] after "
                                          "gw_read_backend_handshake, fd %d, "
                                          "state = MYSQL_HANDSHAKE_FAILED.",
                                          pthread_self(),
                                          backend_protocol->owner_dcb->fd);
                        } 
                        else
                        {
                                /** 
				 * Decode password and send the auth credentials
				 * to backend.
				 */
                                if (gw_send_authentication_to_backend(
                                            local_session.db,
                                            local_session.user,
                                            local_session.client_sha1,
                                            backend_protocol) != 0)
                                {
                                        backend_protocol->protocol_auth_state = MYSQL_AUTH_FAILED;
                                        MXS_DEBUG("%lu [gw_read_backend_event] after "
                                                  "gw_send_authentication_to_backend "
                                                  "fd %d, state = MYSQL_AUTH_FAILED.",
                                                  pthread_self(),
                                                  backend_protocol->owner_dcb->fd);
                                }
                                else
                                {
                                        backend_protocol->protocol_auth_state = MYSQL_AUTH_RECV;
                                }
                        }
>>>>>>> 379cb6c7
                }
                else
                {
                    backend_protocol->protocol_auth_state = MYSQL_AUTH_RECV;
                }
            }
        }
        spinlock_release(&dcb->authlock);
    } /*< backend_protocol->protocol_auth_state == MYSQL_CONNECTED */
    /*
     * Now:
     *  -- check the authentication reply from backend
     * OR
     * -- handle a previous handshake error
     */
    if (backend_protocol->protocol_auth_state == MYSQL_AUTH_RECV ||
        backend_protocol->protocol_auth_state == MYSQL_HANDSHAKE_FAILED ||
        backend_protocol->protocol_auth_state == MYSQL_AUTH_FAILED)
    {
        spinlock_acquire(&dcb->authlock);

        backend_protocol = (MySQLProtocol *) dcb->protocol;
        CHK_PROTOCOL(backend_protocol);

        if (backend_protocol->protocol_auth_state == MYSQL_AUTH_RECV ||
            backend_protocol->protocol_auth_state == MYSQL_HANDSHAKE_FAILED ||
            backend_protocol->protocol_auth_state == MYSQL_AUTH_FAILED)
        {
            ROUTER_OBJECT *router = NULL;
            ROUTER *router_instance = NULL;
            void *rsession = NULL;
            SESSION *session = dcb->session;
            int receive_rc = 0;

            if (SESSION_STATE_DUMMY == session->state)
            {
                rc = 0;
                goto return_with_lock;
            }
            CHK_SESSION(session);
            router = session->service->router;
            router_instance = session->service->router_instance;
            rsession = session->router_session;

            if (backend_protocol->protocol_auth_state == MYSQL_AUTH_RECV)
            {
                /**
                 * Read backend's reply to authentication message
                 */
                receive_rc = gw_receive_backend_auth(backend_protocol);

                switch (receive_rc)
                {
<<<<<<< HEAD
                case -1:
                    backend_protocol->protocol_auth_state = MYSQL_AUTH_FAILED;
                    MXS_DEBUG("%lu [gw_read_backend_event] after "
                              "gw_receive_backend_authentication "
                              "fd %d, state = MYSQL_AUTH_FAILED.",
                              pthread_self(),
                              backend_protocol->owner_dcb->fd);

                    MXS_ERROR("Backend server didn't "
                              "accept authentication for user "
                              "%s.",
                              current_session->user);
                    break;
                case 1:
                    backend_protocol->protocol_auth_state = MYSQL_IDLE;

                    MXS_DEBUG("%lu [gw_read_backend_event] "
                              "gw_receive_backend_auth succeed. "
                              "dcb %p fd %d, user %s.",
                              pthread_self(),
                              dcb,
                              dcb->fd,
                              current_session->user);
                    break;
                default:
                    ss_dassert(receive_rc == 0);
                    MXS_DEBUG("%lu [gw_read_backend_event] "
                              "gw_receive_backend_auth read "
                              "successfully "
                              "nothing. dcb %p fd %d, user %s.",
                              pthread_self(),
                              dcb,
                              dcb->fd,
                              current_session->user);
                    rc = 0;
                    goto return_with_lock;
                    break;
                } /* switch */
            }
=======
                        ROUTER_OBJECT   *router = NULL;
                        ROUTER          *router_instance = NULL;
                        void            *rsession = NULL;
                        SESSION         *session = dcb->session;
                        int             receive_rc = 0;
	
			if (SESSION_STATE_DUMMY == session->state)
			{
				rc = 0;
				goto return_with_lock;
			}
                        CHK_SESSION(session);
                        router = session->service->router;
                        router_instance = session->service->router_instance;
                        rsession = session->router_session;

			if (backend_protocol->protocol_auth_state == MYSQL_AUTH_RECV) 
			{
                                /**
                                 * Read backend's reply to authentication message
                                 */                        
                                receive_rc =
                                        gw_receive_backend_auth(backend_protocol);

                                switch (receive_rc) {
                                case -1:
                                        backend_protocol->protocol_auth_state = MYSQL_AUTH_FAILED;
                                        MXS_DEBUG("%lu [gw_read_backend_event] after "
                                                  "gw_receive_backend_authentication "
                                                  "fd %d, state = MYSQL_AUTH_FAILED.",
                                                  pthread_self(),
                                                  backend_protocol->owner_dcb->fd);

                                        MXS_ERROR("Backend server didn't "
                                                  "accept authentication for user "
                                                  "%s.",
                                                  local_session.user);
                                        break;
                                case 1:
                                        backend_protocol->protocol_auth_state = MYSQL_IDLE;
                                        
                                        MXS_DEBUG("%lu [gw_read_backend_event] "
                                                  "gw_receive_backend_auth succeed. "
                                                  "dcb %p fd %d, user %s.",
                                                  pthread_self(),
                                                  dcb,
                                                  dcb->fd,
                                                  local_session.user);
                                        break;
                                default:
                                        ss_dassert(receive_rc == 0);
                                        MXS_DEBUG("%lu [gw_read_backend_event] "
                                                  "gw_receive_backend_auth read "
                                                  "successfully "
                                                  "nothing. dcb %p fd %d, user %s.",
                                                  pthread_self(),
                                                  dcb,
                                                  dcb->fd,
                                                  local_session.user);
                                        rc = 0;
                                        goto return_with_lock;
                                        break;
                                } /* switch */
                        }

                        if (backend_protocol->protocol_auth_state == MYSQL_AUTH_FAILED ||
                            backend_protocol->protocol_auth_state == MYSQL_HANDSHAKE_FAILED)
                        {
				GWBUF* errbuf;
				bool   succp;
				/** 
                                 * protocol state won't change anymore, 
                                 * lock can be freed 
                                 */
                                spinlock_release(&dcb->authlock);
                                spinlock_acquire(&dcb->delayqlock);
                                
                                if (dcb->delayq != NULL) 
                                {                                        
                                        while ((dcb->delayq = gwbuf_consume(
                                                dcb->delayq,
                                                GWBUF_LENGTH(dcb->delayq))) != NULL);
                                }
                                spinlock_release(&dcb->delayqlock);

				/* Only reload the users table if authentication failed and the
				 * client session is not stopping. It is possible that authentication
				 * fails because the client has closed the connection before all
				 * backends have done authentication. */
				if (backend_protocol->protocol_auth_state ==  MYSQL_AUTH_FAILED &&
				 dcb->session->state != SESSION_STATE_STOPPING)
				{
					service_refresh_users(dcb->session->service);
				}
#if defined(SS_DEBUG)
				MXS_DEBUG("%lu [gw_read_backend_event] "
                                          "calling handleError. Backend "
                                          "DCB %p, session %p",
                                          pthread_self(),
                                          dcb,
                                          dcb->session);
#endif
                                        
				errbuf = mysql_create_custom_error(
					1, 
					0, 
					"Authentication with backend failed. "
					"Session will be closed.");

                                if (rsession)
                                {
                                    router->handleError(router_instance,
						rsession, 
						errbuf, 
						dcb,
						ERRACT_REPLY_CLIENT,
						&succp);
                                }
                                else
                                {
                                    gwbuf_free(errbuf);
                                    dcb->dcb_errhandle_called = true;
                                    /*
                                     * I'm pretty certain this is best removed and
                                     * causes trouble if present, but have left it
                                     * here just for now as a comment. Martin
                                     */
                                    /* dcb_close(dcb); */
				    rc = 1;
				    goto return_rc;
                                }
				gwbuf_free(errbuf);
				
				spinlock_acquire(&session->ses_lock);
				session->state = SESSION_STATE_STOPPING;
				spinlock_release(&session->ses_lock);
				ss_dassert(dcb->dcb_errhandle_called);
                                rc = 1;
                                goto return_rc;
                        }
                        else
                        {
                                ss_dassert(backend_protocol->protocol_auth_state == MYSQL_IDLE);
                                MXS_DEBUG("%lu [gw_read_backend_event] "
                                          "gw_receive_backend_auth succeed. Fd %d, "
                                          "user %s.",
                                          pthread_self(),
                                          dcb->fd,
                                          local_session.user);
                               
                                /* check the delay queue and flush the data */
                                if (dcb->delayq)
                                {
                                        rc = backend_write_delayqueue(dcb);
                                        goto return_with_lock;
                                }
                        }
                } /* MYSQL_AUTH_RECV || MYSQL_AUTH_FAILED */
>>>>>>> 379cb6c7

            if (backend_protocol->protocol_auth_state == MYSQL_AUTH_FAILED ||
                backend_protocol->protocol_auth_state == MYSQL_HANDSHAKE_FAILED)
            {
                GWBUF* errbuf;
                bool succp;
                /**
                 * protocol state won't change anymore,
                 * lock can be freed
                 */
                spinlock_release(&dcb->authlock);
                spinlock_acquire(&dcb->delayqlock);

                if (dcb->delayq != NULL)
                {
                    while ((dcb->delayq = gwbuf_consume(dcb->delayq,
                                                        GWBUF_LENGTH(dcb->delayq))) != NULL)
                    {
                        ;
                    }
                }
                spinlock_release(&dcb->delayqlock);

                /* Only reload the users table if authentication failed and the
                 * client session is not stopping. It is possible that authentication
                 * fails because the client has closed the connection before all
                 * backends have done authentication. */
                if (backend_protocol->protocol_auth_state ==  MYSQL_AUTH_FAILED &&
                    dcb->session->state != SESSION_STATE_STOPPING)
                {
                    service_refresh_users(dcb->session->service);
                }
#if defined(SS_DEBUG)
                MXS_DEBUG("%lu [gw_read_backend_event] "
                          "calling handleError. Backend "
                          "DCB %p, session %p",
                          pthread_self(),
                          dcb,
                          dcb->session);
#endif
                errbuf = mysql_create_custom_error(1,
                                                   0,
                                                   "Authentication with backend failed. "
                                                   "Session will be closed.");

                if (rsession)
                {
                    router->handleError(router_instance,
                                        rsession,
                                        errbuf,
                                        dcb,
                                        ERRACT_REPLY_CLIENT,
                                        &succp);
                }
                else
                {
                    gwbuf_free(errbuf);
                    dcb->dcb_errhandle_called = true;
                    /*
                     * I'm pretty certain this is best removed and
                     * causes trouble if present, but have left it
                     * here just for now as a comment. Martin
                     */
                    /* dcb_close(dcb); */
                    rc = 1;
                    goto return_rc;
                }
                gwbuf_free(errbuf);

                spinlock_acquire(&session->ses_lock);
                session->state = SESSION_STATE_STOPPING;
                spinlock_release(&session->ses_lock);
                ss_dassert(dcb->dcb_errhandle_called);
                rc = 1;
                goto return_rc;
            }
            else
            {
                ss_dassert(backend_protocol->protocol_auth_state == MYSQL_IDLE);
                MXS_DEBUG("%lu [gw_read_backend_event] "
                          "gw_receive_backend_auth succeed. Fd %d, "
                          "user %s.",
                          pthread_self(),
                          dcb->fd,
                          current_session->user);

                /* check the delay queue and flush the data */
                if (dcb->delayq)
                {
<<<<<<< HEAD
                    rc = backend_write_delayqueue(dcb);
                    goto return_with_lock;
=======
		    GWBUF *tmp = modutil_get_complete_packets(&read_buffer);
		    
		    if(tmp == NULL)
		    {
			/** No complete packets */
			dcb->dcb_readqueue = read_buffer;
			rc = 0;
			goto return_rc;
			
		    }
		    
		    dcb->dcb_readqueue = read_buffer;
		    read_buffer = tmp;
		}

                /** 
                 * If protocol has session command set, concatenate whole 
                 * response into one buffer.
                 */
                if (protocol_get_srv_command((MySQLProtocol *)dcb->protocol, false) != 
                        MYSQL_COM_UNDEFINED)
                {
                        read_buffer = process_response_data(dcb, read_buffer, gwbuf_length(read_buffer));
			/** 
			 * Received incomplete response to session command.
			 * Store it to readqueue and return.
			 */
			if (!sescmd_response_complete(dcb))
			{
				rc = 0;
				goto return_rc;
			}

			if (!read_buffer) {
                            MXS_NOTICE("%lu [gw_read_backend_event] "
                                       "Read buffer unexpectedly null, even though response "
                                       "not marked as complete. User: %s",
                                       pthread_self(),
                                       local_session.user);
				rc = 0;
				goto return_rc;
			}
>>>>>>> 379cb6c7
                }
            }
        } /* MYSQL_AUTH_RECV || MYSQL_AUTH_FAILED */

        spinlock_release(&dcb->authlock);

    }  /* MYSQL_AUTH_RECV || MYSQL_AUTH_FAILED || MYSQL_HANDSHAKE_FAILED */

    /* reading MySQL command output from backend and writing to the client */
    {
        GWBUF *read_buffer = NULL;
        ROUTER_OBJECT *router = NULL;
        ROUTER *router_instance = NULL;
        SESSION *session = dcb->session;
        int nbytes_read = 0;

        CHK_SESSION(session);
        router = session->service->router;
        router_instance = session->service->router_instance;

        /* read available backend data */
        rc = dcb_read(dcb, &read_buffer, 0);

        if (rc < 0)
        {
            GWBUF* errbuf;
            bool succp;
#if defined(SS_DEBUG)
            MXS_ERROR("Backend read error handling #2.");
#endif
            errbuf = mysql_create_custom_error(1,
                                               0,
                                               "Read from backend failed");

            router->handleError(router_instance,
                                session->router_session,
                                errbuf,
                                dcb,
                                ERRACT_NEW_CONNECTION,
                                &succp);
            gwbuf_free(errbuf);

            if (!succp)
            {
                spinlock_acquire(&session->ses_lock);
                session->state = SESSION_STATE_STOPPING;
                spinlock_release(&session->ses_lock);
            }
            rc = 0;
            goto return_rc;
        }
        nbytes_read = gwbuf_length(read_buffer);

        if (nbytes_read == 0 && dcb->dcb_readqueue == NULL)
        {
            goto return_rc;
        }
        else
        {
            ss_dassert(read_buffer != NULL || dcb->dcb_readqueue != NULL);
        }

        if (dcb->dcb_readqueue)
        {
            read_buffer = gwbuf_append(dcb->dcb_readqueue,read_buffer);
        }

        nbytes_read = gwbuf_length(read_buffer);

        if (nbytes_read < 3)
        {
            dcb->dcb_readqueue = read_buffer;
            rc = 0;
            goto return_rc;
        }

        {
            GWBUF *tmp = modutil_get_complete_packets(&read_buffer);

            if (tmp == NULL)
            {
                /** No complete packets */
                dcb->dcb_readqueue = read_buffer;
                rc = 0;
                goto return_rc;
            }

            dcb->dcb_readqueue = read_buffer;
            read_buffer = tmp;
        }

        /**
         * If protocol has session command set, concatenate whole
         * response into one buffer.
         */
        if (protocol_get_srv_command((MySQLProtocol *)dcb->protocol, false) != MYSQL_COM_UNDEFINED)
        {
            read_buffer = process_response_data(dcb, read_buffer, gwbuf_length(read_buffer));
            /**
             * Received incomplete response to session command.
             * Store it to readqueue and return.
             */
            if (!sescmd_response_complete(dcb))
            {
                rc = 0;
                goto return_rc;
            }

            if (!read_buffer)
            {
                MXS_NOTICE("%lu [gw_read_backend_event] "
                           "Read buffer unexpectedly null, even though response "
                           "not marked as complete. User: %s",
                           pthread_self(),
                           current_session->user);
                rc = 0;
                goto return_rc;
            }
        }
        /**
         * Check that session is operable, and that client DCB is
         * still listening the socket for replies.
         */
        if (dcb->session->state == SESSION_STATE_ROUTER_READY &&
            dcb->session->client != NULL &&
            dcb->session->client->state == DCB_STATE_POLLING &&
            (session->router_session || router->getCapabilities() & RCAP_TYPE_NO_RSESSION))
        {
            client_protocol = SESSION_PROTOCOL(dcb->session,
                                               MySQLProtocol);
            if (client_protocol != NULL)
            {
                CHK_PROTOCOL(client_protocol);

                if (client_protocol->protocol_auth_state == MYSQL_IDLE)
                {
                    gwbuf_set_type(read_buffer, GWBUF_TYPE_MYSQL);

                    router->clientReply(router_instance,
                                        session->router_session,
                                        read_buffer,
                                        dcb);
                    rc = 1;
                }
                goto return_rc;
            }
            else if (dcb->session->client->dcb_role == DCB_ROLE_INTERNAL)
            {
                gwbuf_set_type(read_buffer, GWBUF_TYPE_MYSQL);
                router->clientReply(router_instance, session->router_session, read_buffer, dcb);
                rc = 1;
            }
        }
        else /*< session is closing; replying to client isn't possible */
        {
            gwbuf_free(read_buffer);
        }
    }

return_rc:
    return rc;

return_with_lock:
    spinlock_release(&dcb->authlock);
    goto return_rc;
}

/*
 * EPOLLOUT handler for the MySQL Backend protocol module.
 *
 * @param dcb   The descriptor control block
 * @return      1 in success, 0 in case of failure,
 */
static int gw_write_backend_event(DCB *dcb)
{
    int rc = 0;
    MySQLProtocol *backend_protocol = dcb->protocol;

    /*<
     * Don't write to backend if backend_dcb is not in poll set anymore.
     */
    if (dcb->state != DCB_STATE_POLLING)
    {
        uint8_t* data;

        if (dcb->writeq != NULL)
        {
            data = (uint8_t *)GWBUF_DATA(dcb->writeq);

            if (dcb->session->client == NULL)
            {
                rc = 0;
            }
            else if (!(MYSQL_IS_COM_QUIT(data)))
            {
                /*< vraa : errorHandle */
                mysql_send_custom_error(dcb->session->client,
                                        1,
                                        0,
                                        "Writing to backend failed due invalid Maxscale "
                                        "state.");
                MXS_DEBUG("%lu [gw_write_backend_event] Write to backend "
                          "dcb %p fd %d "
                          "failed due invalid state %s.",
                          pthread_self(),
                          dcb,
                          dcb->fd,
                          STRDCBSTATE(dcb->state));

                MXS_ERROR("Attempt to write buffered data to backend "
                          "failed "
                          "due internal inconsistent state.");

                rc = 0;
            }
        }
        else
        {
            MXS_DEBUG("%lu [gw_write_backend_event] Dcb %p in state %s "
                      "but there's nothing to write either.",
                      pthread_self(),
                      dcb,
                      STRDCBSTATE(dcb->state));
            rc = 1;
        }
        goto return_rc;
    }

    if (backend_protocol->protocol_auth_state == MYSQL_PENDING_CONNECT)
    {
        backend_protocol->protocol_auth_state = MYSQL_CONNECTED;
        rc = 1;
        goto return_rc;
    }
    dcb_drain_writeq(dcb);
    rc = 1;
return_rc:
    MXS_DEBUG("%lu [gw_write_backend_event] "
              "wrote to dcb %p fd %d, return %d",
              pthread_self(),
              dcb,
              dcb->fd,
              rc);

    return rc;
}

/*
 * Write function for backend DCB. Store command to protocol.
 *
 * @param dcb   The DCB of the backend
 * @param queue Queue of buffers to write
 * @return      0 on failure, 1 on success
 */
static int gw_MySQLWrite_backend(DCB *dcb, GWBUF *queue)
{
    MySQLProtocol *backend_protocol = dcb->protocol;
    int rc = 0;

    CHK_DCB(dcb);
    spinlock_acquire(&dcb->authlock);
    /**
     * Pick action according to state of protocol.
     * If auth failed, return value is 0, write and buffered write
     * return 1.
     */
    switch (backend_protocol->protocol_auth_state)
    {
    case MYSQL_HANDSHAKE_FAILED:
    case MYSQL_AUTH_FAILED:
        if (dcb->session->state != SESSION_STATE_STOPPING)
        {
            MXS_ERROR("Unable to write to backend '%s' due to "
                      "%s failure. Server in state %s.",
                      dcb->server->unique_name,
                      backend_protocol->protocol_auth_state == MYSQL_HANDSHAKE_FAILED ?
                      "handshake" : "authentication",
                      STRSRVSTATUS(dcb->server));
        }
        /** Consume query buffer */
        while ((queue = gwbuf_consume(
                    queue,
                    GWBUF_LENGTH(queue))) != NULL)
        {
            ;
        }
        rc = 0;
        spinlock_release(&dcb->authlock);
        goto return_rc;
        break;

    case MYSQL_IDLE:
        {
            uint8_t* ptr = GWBUF_DATA(queue);
            int cmd = MYSQL_GET_COMMAND(ptr);

            MXS_DEBUG("%lu [gw_MySQLWrite_backend] write to dcb %p "
                      "fd %d protocol state %s.",
                      pthread_self(),
                      dcb,
                      dcb->fd,
                      STRPROTOCOLSTATE(backend_protocol->protocol_auth_state));

            spinlock_release(&dcb->authlock);
            /**
             * Statement type is used in readwrite split router.
             * Command is *not* set for readconn router.
             *
             * Server commands are stored to MySQLProtocol structure
             * if buffer always includes a single statement.
             */
            if (GWBUF_IS_TYPE_SINGLE_STMT(queue) &&
                GWBUF_IS_TYPE_SESCMD(queue))
            {
                /** Record the command to backend's protocol */
                protocol_add_srv_command(backend_protocol, cmd);
            }
            /** Write to backend */
            rc = dcb_write(dcb, queue);
            goto return_rc;
        }
        break;

    default:
        {
            MXS_DEBUG("%lu [gw_MySQLWrite_backend] delayed write to "
                      "dcb %p fd %d protocol state %s.",
                      pthread_self(),
                      dcb,
                      dcb->fd,
                      STRPROTOCOLSTATE(backend_protocol->protocol_auth_state));
            /**
             * In case of session commands, store command to DCB's
             * protocol struct.
             */
            if (GWBUF_IS_TYPE_SINGLE_STMT(queue) &&
                GWBUF_IS_TYPE_SESCMD(queue))
            {
                uint8_t* ptr = GWBUF_DATA(queue);
                int cmd = MYSQL_GET_COMMAND(ptr);

                /** Record the command to backend's protocol */
                protocol_add_srv_command(backend_protocol, cmd);
            }
            /*<
             * Now put the incoming data to the delay queue unless backend is
             * connected with auth ok
             */
            backend_set_delayqueue(dcb, queue);
            spinlock_release(&dcb->authlock);
            rc = 1;
            goto return_rc;
        }
        break;
    }
return_rc:
    return rc;
}

/**
 * Error event handler.
 * Create error message, pass it to router's error handler and if error
 * handler fails in providing enough backend servers, mark session being
 * closed and call DCB close function which triggers closing router session
 * and related backends (if any exists.
 */
static int gw_error_backend_event(DCB *dcb)
{
    SESSION* session;
    void* rsession;
    ROUTER_OBJECT* router;
    ROUTER* router_instance;
    GWBUF* errbuf;
    bool succp;
    session_state_t ses_state;

    CHK_DCB(dcb);
    session = dcb->session;
    CHK_SESSION(session);
    if (SESSION_STATE_DUMMY == session->state)
    {
        dcb_close(dcb);
        return 1;
    }
    rsession = session->router_session;
    router = session->service->router;
    router_instance = session->service->router_instance;

    /**
     * Avoid running redundant error handling procedure.
     * dcb_close is already called for the DCB. Thus, either connection is
     * closed by router and COM_QUIT sent or there was an error which
     * have already been handled.
     */
    if (dcb->state != DCB_STATE_POLLING)
    {
        int error, len;

        len = sizeof(error);

        if (getsockopt(dcb->fd, SOL_SOCKET, SO_ERROR, &error, (socklen_t *)&len) == 0)
        {
            if (error != 0)
            {
                char errbuf[STRERROR_BUFLEN];
                MXS_ERROR("DCB in state %s got error '%s'.",
                          STRDCBSTATE(dcb->state),
                          strerror_r(error, errbuf, sizeof(errbuf)));
            }
        }
        return 1;
    }
    errbuf = mysql_create_custom_error(1,
                                       0,
                                       "Lost connection to backend server.");

    spinlock_acquire(&session->ses_lock);
    ses_state = session->state;
    spinlock_release(&session->ses_lock);

    /**
     * Session might be initialized when DCB already is in the poll set.
     * Thus hangup can occur in the middle of session initialization.
     * Only complete and successfully initialized sessions allow for
     * calling error handler.
     */
    while (ses_state == SESSION_STATE_READY)
    {
        spinlock_acquire(&session->ses_lock);
        ses_state = session->state;
        spinlock_release(&session->ses_lock);
    }

    if (ses_state != SESSION_STATE_ROUTER_READY)
    {
        int error, len;

        len = sizeof(error);
        if (getsockopt(dcb->fd, SOL_SOCKET, SO_ERROR, &error, (socklen_t *)&len) == 0)
        {
            if (error != 0)
            {
                char errbuf[STRERROR_BUFLEN];
                MXS_ERROR("Error '%s' in session that is not ready for routing.",
                          strerror_r(error, errbuf, sizeof(errbuf)));
            }
        }
        gwbuf_free(errbuf);
        goto retblock;
    }

#if defined(SS_DEBUG)
    MXS_INFO("Backend error event handling.");
#endif
    router->handleError(router_instance,
                        rsession,
                        errbuf,
                        dcb,
                        ERRACT_NEW_CONNECTION,
                        &succp);
    gwbuf_free(errbuf);

    /**
     * If error handler fails it means that routing session can't continue
     * and it must be closed. In success, only this DCB is closed.
     */
    if (!succp)
    {
        spinlock_acquire(&session->ses_lock);
        session->state = SESSION_STATE_STOPPING;
        spinlock_release(&session->ses_lock);
    }

retblock:
    return 1;
}

/*
 * Create a new backend connection.
 *
 * This routine will connect to a backend server and it is called by dbc_connect
 * in router->newSession
 *
 * @param backend_dcb, in, out, use - backend DCB allocated from dcb_connect
 * @param server, in, use - server to connect to
 * @param session, in use - current session from client DCB
 * @return 0/1 on Success and -1 on Failure.
 * If succesful, returns positive fd to socket which is connected to
 *  backend server. Positive fd is copied to protocol and to dcb.
 * If fails, fd == -1 and socket is closed.
 */
static int gw_create_backend_connection(DCB     *backend_dcb,
                                        SERVER  *server,
                                        SESSION *session)
{
    MySQLProtocol *protocol = NULL;
    int rv = -1;
    int fd = -1;

    protocol = mysql_protocol_init(backend_dcb, -1);
    ss_dassert(protocol != NULL);

    if (protocol == NULL)
    {
        MXS_DEBUG("%lu [gw_create_backend_connection] Failed to create "
                  "protocol object for backend connection.",
                  pthread_self());
        MXS_ERROR("Failed to create protocol object for backend connection.");
        goto return_fd;
    }

    /** Copy client flags to backend protocol */
    if (backend_dcb->session->client->protocol)
    {
        /** Copy client flags to backend protocol */
        protocol->client_capabilities =
            ((MySQLProtocol *)(backend_dcb->session->client->protocol))->client_capabilities;
        /** Copy client charset to backend protocol */
        protocol->charset =
            ((MySQLProtocol *)(backend_dcb->session->client->protocol))->charset;
    }
    else
    {
        protocol->client_capabilities = GW_MYSQL_CAPABILITIES_CLIENT;
        protocol->charset = 0x08;
    }

    /*< if succeed, fd > 0, -1 otherwise */
    rv = gw_do_connect_to_backend(server->name, server->port, &fd);
    /*< Assign protocol with backend_dcb */
    backend_dcb->protocol = protocol;

    /*< Set protocol state */
    switch (rv)
    {
    case 0:
        ss_dassert(fd > 0);
        protocol->fd = fd;
        protocol->protocol_auth_state = MYSQL_CONNECTED;
        MXS_DEBUG("%lu [gw_create_backend_connection] Established "
                  "connection to %s:%i, protocol fd %d client "
                  "fd %d.",
                  pthread_self(),
                  server->name,
                  server->port,
                  protocol->fd,
                  session->client->fd);
        break;

    case 1:
        ss_dassert(fd > 0);
        protocol->protocol_auth_state = MYSQL_PENDING_CONNECT;
        protocol->fd = fd;
        MXS_DEBUG("%lu [gw_create_backend_connection] Connection "
                  "pending to %s:%i, protocol fd %d client fd %d.",
                  pthread_self(),
                  server->name,
                  server->port,
                  protocol->fd,
                  session->client->fd);
        break;

    default:
        ss_dassert(fd == -1);
        ss_dassert(protocol->protocol_auth_state == MYSQL_ALLOC);
        MXS_DEBUG("%lu [gw_create_backend_connection] Connection "
                  "failed to %s:%i, protocol fd %d client fd %d.",
                  pthread_self(),
                  server->name,
                  server->port,
                  protocol->fd,
                  session->client->fd);
        break;
    } /*< switch */

return_fd:
    return fd;
}


/**
 * Error event handler.
 * Create error message, pass it to router's error handler and if error
 * handler fails in providing enough backend servers, mark session being
 * closed and call DCB close function which triggers closing router session
 * and related backends (if any exists.
 *
 * @param dcb The current Backend DCB
 * @return 1 always
 */
static int gw_backend_hangup(DCB *dcb)
{
    SESSION* session;
    void* rsession;
    ROUTER_OBJECT* router;
    ROUTER* router_instance;
    bool succp;
    GWBUF* errbuf;
    session_state_t ses_state;

    CHK_DCB(dcb);
    if (dcb->persistentstart)
    {
        dcb->dcb_errhandle_called = true;
        goto retblock;
    }
    session = dcb->session;

    if (session == NULL)
    {
        goto retblock;
    }

    CHK_SESSION(session);

    rsession = session->router_session;
    router = session->service->router;
    router_instance = session->service->router_instance;

    errbuf = mysql_create_custom_error(1,
                                       0,
                                       "Lost connection to backend server.");

    spinlock_acquire(&session->ses_lock);
    ses_state = session->state;
    spinlock_release(&session->ses_lock);

    /**
     * Session might be initialized when DCB already is in the poll set.
     * Thus hangup can occur in the middle of session initialization.
     * Only complete and successfully initialized sessions allow for
     * calling error handler.
     */
    while (ses_state == SESSION_STATE_READY)
    {
        spinlock_acquire(&session->ses_lock);
        ses_state = session->state;
        spinlock_release(&session->ses_lock);
    }

    if (ses_state != SESSION_STATE_ROUTER_READY)
    {
        int error, len;

        len = sizeof(error);
        if (getsockopt(dcb->fd, SOL_SOCKET, SO_ERROR, &error, (socklen_t *)&len) == 0)
        {
            if (error != 0 && ses_state != SESSION_STATE_STOPPING)
            {
                char errbuf[STRERROR_BUFLEN];
                MXS_ERROR("Hangup in session that is not ready for routing, "
                          "Error reported is '%s'.",
                          strerror_r(error, errbuf, sizeof(errbuf)));
            }
        }
        gwbuf_free(errbuf);
        /*
         * I'm pretty certain this is best removed and
         * causes trouble if present, but have left it
         * here just for now as a comment. Martin
         */
        /* dcb_close(dcb); */
        goto retblock;
    }
#if defined(SS_DEBUG)
    if (ses_state != SESSION_STATE_STOPPING)
    {
        MXS_ERROR("Backend hangup error handling.");
    }
#endif

    router->handleError(router_instance,
                        rsession,
                        errbuf,
                        dcb,
                        ERRACT_NEW_CONNECTION,
                        &succp);

    gwbuf_free(errbuf);
    /** There are no required backends available, close session. */
    if (!succp)
    {
#if defined(SS_DEBUG)
        MXS_ERROR("Backend hangup -> closing session.");
#endif
        spinlock_acquire(&session->ses_lock);
        session->state = SESSION_STATE_STOPPING;
        spinlock_release(&session->ses_lock);
    }

retblock:
    return 1;
}

/**
 * Send COM_QUIT to backend so that it can be closed.
 * @param dcb The current Backend DCB
 * @return 1 always
 */
static int gw_backend_close(DCB *dcb)
{
    DCB* client_dcb;
    SESSION* session;
    GWBUF* quitbuf;

    CHK_DCB(dcb);
    session = dcb->session;

    MXS_DEBUG("%lu [gw_backend_close]", pthread_self());

    quitbuf = mysql_create_com_quit(NULL, 0);
    gwbuf_set_type(quitbuf, GWBUF_TYPE_MYSQL);

    /** Send COM_QUIT to the backend being closed */
    mysql_send_com_quit(dcb, 0, quitbuf);

    mysql_protocol_done(dcb);

    if (session)
    {
        CHK_SESSION(session);
        /**
         * The lock is needed only to protect the read of session->state and
         * session->client values. Client's state may change by other thread
         * but client's close and adding client's DCB to zombies list is executed
         * only if client's DCB's state does _not_ change in parallel.
         */
        spinlock_acquire(&session->ses_lock);
        /**
         * If session->state is STOPPING, start closing client session.
         * Otherwise only this backend connection is closed.
         */
        if (session->state == SESSION_STATE_STOPPING &&
            session->client != NULL)
        {
            if (session->client->state == DCB_STATE_POLLING)
            {
                DCB *temp;
                spinlock_release(&session->ses_lock);

                /** Close client DCB */
                temp = session->client;
                session->client = NULL;
                dcb_close(temp);
            }
            else
            {
                spinlock_release(&session->ses_lock);
            }
        }
        else
        {
            spinlock_release(&session->ses_lock);
        }
    }
    return 1;
}

/**
 * This routine put into the delay queue the input queue
 * The input is what backend DCB is receiving
 * The routine is called from func.write() when mysql backend connection
 * is not yet complete buu there are inout data from client
 *
 * @param dcb   The current backend DCB
 * @param queue Input data in the GWBUF struct
 */
static void backend_set_delayqueue(DCB *dcb, GWBUF *queue)
{
    spinlock_acquire(&dcb->delayqlock);

    if (dcb->delayq)
    {
        /* Append data */
        dcb->delayq = gwbuf_append(dcb->delayq, queue);
    }
    else
    {
        if (queue != NULL)
        {
            /* create the delay queue */
            dcb->delayq = queue;
        }
    }
    spinlock_release(&dcb->delayqlock);
}

/**
 * This routine writes the delayq via dcb_write
 * The dcb->delayq contains data received from the client before
 * mysql backend authentication succeded
 *
 * @param dcb The current backend DCB
 * @return The dcb_write status
 */
static int backend_write_delayqueue(DCB *dcb)
{
    GWBUF *localq = NULL;
    int rc;

    spinlock_acquire(&dcb->delayqlock);

    if (dcb->delayq == NULL)
    {
        spinlock_release(&dcb->delayqlock);
        rc = 1;
    }
    else
    {
        localq = dcb->delayq;
        dcb->delayq = NULL;
        spinlock_release(&dcb->delayqlock);

        if (MYSQL_IS_CHANGE_USER(((uint8_t *)GWBUF_DATA(localq))))
        {
<<<<<<< HEAD
            MYSQL_session* mses;
            GWBUF*         new_packet;

            mses = (MYSQL_session *)dcb->session->client->data;
            new_packet = gw_create_change_user_packet(mses,
                                                      (MySQLProtocol *)dcb->protocol);
            /**
             * Remove previous packet which lacks scramble
             * and append the new.
             */
            localq = gwbuf_consume(localq, GWBUF_LENGTH(localq));
            localq = gwbuf_append(localq, new_packet);
=======
                localq = dcb->delayq;
                dcb->delayq = NULL;
                spinlock_release(&dcb->delayqlock);
		
                if (MYSQL_IS_CHANGE_USER(((uint8_t *)GWBUF_DATA(localq))))
                {
                    MYSQL_session mses;
                    GWBUF*         new_packet;

                    gw_get_shared_session_auth_info(dcb, &mses);
                    new_packet = gw_create_change_user_packet( &mses, dcb->protocol);
                    /**
                     * Remove previous packet which lacks scramble
                     * and append the new.
                     */
                    localq = gwbuf_consume(localq, GWBUF_LENGTH(localq));
                    localq = gwbuf_append(localq, new_packet);
                }
                rc = dcb_write(dcb, localq);
>>>>>>> 379cb6c7
        }
        rc = dcb_write(dcb, localq);
    }

    if (rc == 0)
    {
        GWBUF* errbuf;
        bool succp;
        ROUTER_OBJECT *router = NULL;
        ROUTER *router_instance = NULL;
        void *rsession = NULL;
        SESSION *session = dcb->session;

        CHK_SESSION(session);

        if (session != NULL)
        {
            router = session->service->router;
            router_instance = session->service->router_instance;
            rsession = session->router_session;
#if defined(SS_DEBUG)
            MXS_INFO("Backend write delayqueue error handling.");
#endif
            errbuf = mysql_create_custom_error(1,
                                               0,
                                               "Failed to write buffered data to back-end server. "
                                               "Buffer was empty or back-end was disconnected during "
                                               "operation. Attempting to find a new backend.");

            router->handleError(router_instance,
                                rsession,
                                errbuf,
                                dcb,
                                ERRACT_NEW_CONNECTION,
                                &succp);
            gwbuf_free(errbuf);

            if (!succp)
            {
                spinlock_acquire(&session->ses_lock);
                session->state = SESSION_STATE_STOPPING;
                spinlock_release(&session->ses_lock);
            }
        }
    }
    return rc;
}

/**
 * This routine handles the COM_CHANGE_USER command
 *
 * @param dcb           The current backend DCB
 * @param server        The backend server pointer
 * @param in_session    The current session data (MYSQL_session)
 * @param queue         The GWBUF containing the COM_CHANGE_USER receveid
 * @return 1 on success and 0 on failure
 */
static int gw_change_user(DCB *backend,
                          SERVER *server,
                          SESSION *in_session,
                          GWBUF *queue)
{
    MYSQL_session *current_session = NULL;
    MySQLProtocol *backend_protocol = NULL;
    MySQLProtocol *client_protocol = NULL;
    char username[MYSQL_USER_MAXLEN+1]="";
    char database[MYSQL_DATABASE_MAXLEN+1]="";
    char current_database[MYSQL_DATABASE_MAXLEN+1]="";
    uint8_t client_sha1[MYSQL_SCRAMBLE_LEN]="";
    uint8_t *client_auth_packet = GWBUF_DATA(queue);
    unsigned int auth_token_len = 0;
    uint8_t *auth_token = NULL;
    int rv = -1;
    int auth_ret = 1;

    current_session = (MYSQL_session *)in_session->client->data;
    backend_protocol = backend->protocol;
    client_protocol = in_session->client->protocol;

    /* now get the user, after 4 bytes header and 1 byte command */
    client_auth_packet += 5;
    strncpy(username,  (char *)client_auth_packet,MYSQL_USER_MAXLEN);
    client_auth_packet += strlen(username) + 1;

    /* get the auth token len */
    memcpy(&auth_token_len, client_auth_packet, 1);

    client_auth_packet++;

    /* allocate memory for token only if auth_token_len > 0 */
    if (auth_token_len > 0)
    {
        auth_token = (uint8_t *)malloc(auth_token_len);
        ss_dassert(auth_token != NULL);

        if (auth_token == NULL)
        {
            return rv;
        }
        memcpy(auth_token, client_auth_packet, auth_token_len);
        client_auth_packet += auth_token_len;
    }

    /* get new database name */
    strncpy(database, (char *)client_auth_packet,MYSQL_DATABASE_MAXLEN);

    /* get character set */
    if (strlen(database))
    {
        client_auth_packet += strlen(database) + 1;
    }
    else
    {
        client_auth_packet++;
    }

    if (client_auth_packet && *client_auth_packet)
    {
        memcpy(&backend_protocol->charset, client_auth_packet, sizeof(int));
    }

<<<<<<< HEAD
    /* save current_database name */
    strncpy(current_database, current_session->db,MYSQL_DATABASE_MAXLEN);
=======
    spinlock_acquire(&in_session->ses_lock);

    /* save current_database name */
    strncpy(current_database, current_session->db, MYSQL_DATABASE_MAXLEN);
>>>>>>> 379cb6c7

    /*
     * Now clear database name in dcb as we don't do local authentication on db name for change user.
     * Local authentication only for user@host and if successful the database name change is sent to backend.
     */
<<<<<<< HEAD
    strcpy(current_session->db, "");

    /*
     *  decode the token and check the password.
     * Note: if auth_token_len == 0 && auth_token == NULL, user is without password
     */
    auth_ret = gw_check_mysql_scramble_data(backend->session->client,
                                            auth_token,
                                            auth_token_len,
                                            client_protocol->scramble,
                                            sizeof(client_protocol->scramble),
                                            username,
                                            client_sha1);

    if (auth_ret != 0)
    {
        if (!service_refresh_users(backend->session->client->service))
        {
            /* Try authentication again with new repository data */
            /* Note: if no auth client authentication will fail */
            auth_ret = gw_check_mysql_scramble_data(backend->session->client,
                                                    auth_token, auth_token_len,
                                                    client_protocol->scramble,
                                                    sizeof(client_protocol->scramble),
                                                    username,
                                                    client_sha1);
        }
    }

    /* copy back current datbase to client session */
    strcpy(current_session->db, current_database);

    /* let's free the auth_token now */
    if (auth_token)
    {
        free(auth_token);
    }

    if (auth_ret != 0)
    {
        char *password_set = NULL;
        char *message = NULL;
        GWBUF* buf;

        if (auth_token_len > 0)
        {
            password_set = (char *)client_sha1;
        }
        else
        {
            password_set = "";
=======
    strncpy(current_session->db, "", MYSQL_DATABASE_MAXLEN);

    /*
     * Decode the token and check the password.
     * Note: if auth_token_len == 0 && auth_token == NULL, user is without password
     */
    auth_ret = gw_check_mysql_scramble_data(backend->session->client,
                                            auth_token, auth_token_len,
                                            client_protocol->scramble,
                                            sizeof (client_protocol->scramble),
                                            username, client_sha1);
    strncpy(current_session->db, current_database, MYSQL_DATABASE_MAXLEN);
    spinlock_release(&in_session->ses_lock);

    if (auth_ret != 0)
    {
        if (service_refresh_users(backend->session->client->service) == 0)
        {
            /* Try authentication again with new repository data */
            /* Note: if no auth client authentication will fail */
            spinlock_acquire(&in_session->ses_lock);
            strncpy(current_session->db, "", MYSQL_DATABASE_MAXLEN);
            auth_ret = gw_check_mysql_scramble_data(
                                                    backend->session->client,
                                                    auth_token, auth_token_len,
                                                    client_protocol->scramble,
                                                    sizeof (client_protocol->scramble),
                                                    username, client_sha1);
            strncpy(current_session->db, current_database, MYSQL_DATABASE_MAXLEN);
            spinlock_release(&in_session->ses_lock);
        }
    }

        /* let's free the auth_token now */
        if (auth_token)
                free(auth_token);

        if (auth_ret != 0) {
		char *password_set = NULL;
		char *message = NULL;
		GWBUF* 		buf;

		if (auth_token_len > 0)
			password_set = (char *)client_sha1;
		else
			password_set = "";

		/** 
		 * Create an error message and make it look like legit reply
		 * from backend server. Then make it look like an incoming event
		 * so that thread gets new task of it, calls clientReply
		 * which filters out duplicate errors from same cause and forward
		 * reply to the client.
		 */
		message = create_auth_fail_str(username,
						backend->session->client->remote,
						password_set,
						"",
                        auth_ret);
		if (message == NULL)
		{
                    MXS_ERROR("Creating error message failed."); 
                    rv = 0;
                    goto retblock;
		}
		/**
		 * Add command to backend's protocol, create artificial reply
		 * packet and add it to client's read buffer.
		 */
		protocol_add_srv_command((MySQLProtocol*)backend->protocol, 
					 MYSQL_COM_CHANGE_USER);
		modutil_reply_auth_error(backend, message, 0);
		rv = 1;
        } else {
		rv = gw_send_change_user_to_backend(database, username, client_sha1, backend_protocol);
		/*
		 * Now copy new data into user session
		 */
		strcpy(current_session->user, username);
		strcpy(current_session->db, database);
		memcpy(current_session->client_sha1, client_sha1, sizeof(current_session->client_sha1));
>>>>>>> 379cb6c7
        }

        /**
         * Create an error message and make it look like legit reply
         * from backend server. Then make it look like an incoming event
         * so that thread gets new task of it, calls clientReply
         * which filters out duplicate errors from same cause and forward
         * reply to the client.
         */
        message = create_auth_fail_str(username,
                                       backend->session->client->remote,
                                       password_set,
                                       "",
                                       auth_ret);
        if (message == NULL)
        {
            MXS_ERROR("Creating error message failed.");
            rv = 0;
            goto retblock;
        }
        /**
         * Add command to backend's protocol, create artificial reply
         * packet and add it to client's read buffer.
         */
        protocol_add_srv_command((MySQLProtocol*)backend->protocol,
                                 MYSQL_COM_CHANGE_USER);
        modutil_reply_auth_error(backend, message, 0);
        rv = 1;
    } else {
        rv = gw_send_change_user_to_backend(database, username, client_sha1, backend_protocol);
        /*
         * Now copy new data into user session
         */
        strcpy(current_session->user, username);
        strcpy(current_session->db, database);
        memcpy(current_session->client_sha1, client_sha1, sizeof(current_session->client_sha1));
    }

retblock:
    gwbuf_free(queue);

    return rv;
}


/**
 * Move packets or parts of packets from readbuf to outbuf as the packet headers
 * and lengths have been noticed and counted.
 * Session commands need to be marked so that they can be handled properly in
 * the router's clientReply.
 *
 * @param dcb                   Backend's DCB where data was read from
 * @param readbuf               GWBUF where data was read to
 * @param nbytes_to_process     Number of bytes that has been read and need to be processed
 *
 * @return GWBUF which includes complete MySQL packet
 */
static GWBUF* process_response_data(DCB*   dcb,
                                    GWBUF* readbuf,
                                    int    nbytes_to_process)
{
    int npackets_left = 0; /*< response's packet count */
    ssize_t nbytes_left   = 0; /*< nbytes to be read for the packet */
    MySQLProtocol* p;
    GWBUF* outbuf = NULL;
    int initial_packets = npackets_left;
    ssize_t initial_bytes = nbytes_left;

    /** Get command which was stored in gw_MySQLWrite_backend */
    p = DCB_PROTOCOL(dcb, MySQLProtocol);
    if (!DCB_IS_CLONE(dcb))
    {
        CHK_PROTOCOL(p);
    }

    /** All buffers processed here are sescmd responses */
    gwbuf_set_type(readbuf, GWBUF_TYPE_SESCMD_RESPONSE);

    /**
     * Now it is known how many packets there should be and how much
     * is read earlier.
     */
    while (nbytes_to_process != 0)
    {
        mysql_server_cmd_t srvcmd;
        bool succp;

        srvcmd = protocol_get_srv_command(p, false);

        MXS_DEBUG("%lu [process_response_data] Read command %s for DCB %p fd %d.",
                  pthread_self(),
                  STRPACKETTYPE(srvcmd),
                  dcb,
                  dcb->fd);
        /**
         * Read values from protocol structure, fails if values are
         * uninitialized.
         */
        if (npackets_left == 0)
        {
            succp = protocol_get_response_status(p, &npackets_left, &nbytes_left);

            if (!succp || npackets_left == 0)
            {
                /**
                 * Examine command type and the readbuf. Conclude response
                 * packet count from the command type or from the first
                 * packet content. Fails if read buffer doesn't include
                 * enough data to read the packet length.
                 */
                init_response_status(readbuf, srvcmd, &npackets_left, &nbytes_left);
            }

            initial_packets = npackets_left;
            initial_bytes = nbytes_left;
        }
        /** Only session commands with responses should be processed */
        ss_dassert(npackets_left > 0);

        /** Read incomplete packet. */
        if (nbytes_left > nbytes_to_process)
        {
            /** Includes length info so it can be processed */
            if (nbytes_to_process >= 5)
            {
                /** discard source buffer */
                readbuf = gwbuf_consume(readbuf, GWBUF_LENGTH(readbuf));
                nbytes_left -= nbytes_to_process;
            }
            nbytes_to_process = 0;
        }
        /** Packet was read. All bytes belonged to the last packet. */
        else if (nbytes_left == nbytes_to_process)
        {
            nbytes_left = 0;
            nbytes_to_process = 0;
            ss_dassert(npackets_left > 0);
            npackets_left -= 1;
            outbuf = gwbuf_append(outbuf, readbuf);
            readbuf = NULL;
        }
        /**
         * Packet was read. There should be more since bytes were
         * left over.
         * Move the next packet to its own buffer and add that next
         * to the prev packet's buffer.
         */
        else /*< nbytes_left < nbytes_to_process */
        {
            ss_dassert(nbytes_left >= 0);
            nbytes_to_process -= nbytes_left;

            /** Move the prefix of the buffer to outbuf from redbuf */
            outbuf = gwbuf_append(outbuf,
                                  gwbuf_clone_portion(readbuf, 0, (size_t)nbytes_left));
            readbuf = gwbuf_consume(readbuf, (size_t)nbytes_left);
            ss_dassert(npackets_left > 0);
            npackets_left -= 1;
            nbytes_left = 0;
        }

        /** Store new status to protocol structure */
        protocol_set_response_status(p, npackets_left, nbytes_left);

        /** A complete packet was read */
        if (nbytes_left == 0)
        {
            /** No more packets in this response */
            if (npackets_left == 0 && outbuf != NULL)
            {
                GWBUF* b = outbuf;

                while (b->next != NULL)
                {
                    b = b->next;
                }
                /** Mark last as end of response */
                gwbuf_set_type(b, GWBUF_TYPE_RESPONSE_END);

                /** Archive the command */
                protocol_archive_srv_command(p);
            }
            /** Read next packet */
            else
            {
                uint8_t* data;

                /** Read next packet length if there is at least
                 * three bytes left. If there is less than three
                 * bytes in the buffer or it is NULL, we need to
                 wait for more data from the backend server.*/
                if (readbuf == NULL || GWBUF_LENGTH(readbuf) < 3)
                {
                    MXS_DEBUG("%lu [%s] Read %d packets. Waiting for %d more "
                              "packets for a total of %d packets.",
                              pthread_self(),__FUNCTION__,
                              initial_packets - npackets_left,
                              npackets_left,initial_packets);

                    /** Store the already read data into the readqueue of the DCB
                     * and restore the response status to the initial number of packets */
                    dcb->dcb_readqueue = gwbuf_append(outbuf,dcb->dcb_readqueue);
                    protocol_set_response_status(p, initial_packets, initial_bytes);
                    return NULL;
                }

                data = GWBUF_DATA(readbuf);
                nbytes_left = MYSQL_GET_PACKET_LEN(data)+MYSQL_HEADER_LEN;
                /** Store new status to protocol structure */
                protocol_set_response_status(p, npackets_left, nbytes_left);
            }
        }
    }
    return outbuf;
}


static bool sescmd_response_complete(DCB* dcb)
{
    int npackets_left;
    ssize_t nbytes_left;
    MySQLProtocol*  p;
    bool succp;

    p = DCB_PROTOCOL(dcb, MySQLProtocol);
    if (!DCB_IS_CLONE(dcb))
    {
        CHK_PROTOCOL(p);
    }

    protocol_get_response_status(p, &npackets_left, &nbytes_left);

    if (npackets_left == 0)
    {
        succp = true;
    }
    else
    {
        succp = false;
    }
    return succp;
}<|MERGE_RESOLUTION|>--- conflicted
+++ resolved
@@ -51,12 +51,11 @@
  */
 #include <modinfo.h>
 
-MODULE_INFO info =
-{
-    MODULE_API_PROTOCOL,
-    MODULE_GA,
-    GWPROTOCOL_VERSION,
-    "The MySQL to backend server protocol"
+MODULE_INFO info = {
+                    MODULE_API_PROTOCOL,
+                    MODULE_GA,
+                    GWPROTOCOL_VERSION,
+                    "The MySQL to backend server protocol"
 };
 
 static char *version_str = "V2.0.0";
@@ -70,8 +69,8 @@
 static int backend_write_delayqueue(DCB *dcb);
 static void backend_set_delayqueue(DCB *dcb, GWBUF *queue);
 static int gw_change_user(DCB *backend_dcb, SERVER *server, SESSION *in_session, GWBUF *queue);
-static GWBUF* process_response_data (DCB* dcb, GWBUF* readbuf, int nbytes_to_process);
-extern char* create_auth_failed_msg( GWBUF* readbuf, char*  hostaddr, uint8_t*  sha1);
+static GWBUF* process_response_data(DCB* dcb, GWBUF* readbuf, int nbytes_to_process);
+extern char* create_auth_failed_msg(GWBUF* readbuf, char* hostaddr, uint8_t* sha1);
 extern char* create_auth_fail_str(char *username, char *hostaddr, char *sha1, char *db, int errcode);
 static bool sescmd_response_complete(DCB* dcb);
 
@@ -81,19 +80,18 @@
 #endif
 static bool gw_get_shared_session_auth_info(DCB* dcb, MYSQL_session* session);
 
-static GWPROTOCOL MyObject =
-{
-    gw_read_backend_event,                  /* Read - EPOLLIN handler        */
-    gw_MySQLWrite_backend,                  /* Write - data from gateway     */
-    gw_write_backend_event,                 /* WriteReady - EPOLLOUT handler */
-    gw_error_backend_event,                 /* Error - EPOLLERR handler      */
-    gw_backend_hangup,                      /* HangUp - EPOLLHUP handler     */
-    NULL,                                   /* Accept                        */
-    gw_create_backend_connection,           /* Connect                       */
-    gw_backend_close,                       /* Close                         */
-    NULL,                                   /* Listen                        */
-    gw_change_user,                         /* Authentication                */
-    NULL                                    /* Session                       */
+static GWPROTOCOL MyObject = {
+                              gw_read_backend_event, /* Read - EPOLLIN handler        */
+                              gw_MySQLWrite_backend, /* Write - data from gateway     */
+                              gw_write_backend_event, /* WriteReady - EPOLLOUT handler */
+                              gw_error_backend_event, /* Error - EPOLLERR handler      */
+                              gw_backend_hangup, /* HangUp - EPOLLHUP handler     */
+                              NULL, /* Accept                        */
+                              gw_create_backend_connection, /* Connect                       */
+                              gw_backend_close, /* Close                         */
+                              NULL, /* Listen                        */
+                              gw_change_user, /* Authentication                */
+                              NULL /* Session                       */
 };
 
 /*
@@ -127,12 +125,6 @@
     return &MyObject;
 }
 
-<<<<<<< HEAD
-static MYSQL_session* gw_get_shared_session_auth_info(DCB* dcb)
-{
-    MYSQL_session* auth_info = NULL;
-=======
-
 /**
  * Copy shared session authentication info
  *
@@ -142,53 +134,37 @@
 static bool gw_get_shared_session_auth_info(DCB* dcb, MYSQL_session* session)
 {
     bool rval = true;
->>>>>>> 379cb6c7
     CHK_DCB(dcb);
     CHK_SESSION(dcb->session);
 
     spinlock_acquire(&dcb->session->ses_lock);
 
-<<<<<<< HEAD
-    if (dcb->session->state != SESSION_STATE_ALLOC && dcb->session->state != SESSION_STATE_DUMMY)
-    {
-        auth_info = dcb->session->data;
-=======
     if (dcb->session->state != SESSION_STATE_ALLOC &&
         dcb->session->state != SESSION_STATE_DUMMY)
     {
         memcpy(session, dcb->session->data, sizeof(MYSQL_session));
->>>>>>> 379cb6c7
     }
     else
     {
         MXS_ERROR("%lu [gw_get_shared_session_auth_info] Couldn't get "
                   "session authentication info. Session in a wrong state %d.",
-<<<<<<< HEAD
-                  pthread_self(),
-                  dcb->session->state);
-    }
-    spinlock_release(&dcb->session->ses_lock);
-
-    return auth_info;
-=======
                   pthread_self(), dcb->session->state);
         rval = false;
     }
     spinlock_release(&dcb->session->ses_lock);
     return rval;
->>>>>>> 379cb6c7
 }
+
 /**
  * Backend Read Event for EPOLLIN on the MySQL backend protocol module
  * @param dcb   The backend Descriptor Control Block
  * @return 1 on operation, 0 for no action
  */
-<<<<<<< HEAD
 static int gw_read_backend_event(DCB *dcb)
 {
     MySQLProtocol *client_protocol = NULL;
     MySQLProtocol *backend_protocol = NULL;
-    MYSQL_session *current_session = NULL;
+    MYSQL_session local_session;
     int rc = 0;
 
     CHK_DCB(dcb);
@@ -197,32 +173,19 @@
         dcb->dcb_errhandle_called = true;
         goto return_rc;
     }
-=======
-static int gw_read_backend_event(DCB *dcb) {
-	MySQLProtocol *client_protocol = NULL;
-	MySQLProtocol *backend_protocol = NULL;
-	MYSQL_session local_session;
-        int            rc = 0;
-
-        CHK_DCB(dcb);        
-        if (dcb->persistentstart)
-        {
-            dcb->dcb_errhandle_called = true;
-            goto return_rc;
-        }
->>>>>>> 379cb6c7
 
     if (dcb->session == NULL)
     {
         goto return_rc;
     }
 
-<<<<<<< HEAD
     CHK_SESSION(dcb->session);
 
     /*< return only with complete session */
-    current_session = gw_get_shared_session_auth_info(dcb);
-    ss_dassert(current_session != NULL);
+    if (!gw_get_shared_session_auth_info(dcb, &local_session))
+    {
+        goto return_rc;
+    }
 
     backend_protocol = (MySQLProtocol *) dcb->protocol;
     CHK_PROTOCOL(backend_protocol);
@@ -249,15 +212,6 @@
     if (backend_protocol->protocol_auth_state == MYSQL_CONNECTED)
     {
         spinlock_acquire(&dcb->authlock);
-=======
-	CHK_SESSION(dcb->session);
-                
-        /*< return only with complete session */
-        if (!gw_get_shared_session_auth_info(dcb, &local_session))
-        {
-            goto return_rc;
-        }
->>>>>>> 379cb6c7
 
         backend_protocol = (MySQLProtocol *) dcb->protocol;
         CHK_PROTOCOL(backend_protocol);
@@ -281,55 +235,18 @@
                  * Decode password and send the auth credentials
                  * to backend.
                  */
-                if (gw_send_authentication_to_backend(current_session->db,
-                                                      current_session->user,
-                                                      current_session->client_sha1,
+                if (gw_send_authentication_to_backend(
+                                                      local_session.db,
+                                                      local_session.user,
+                                                      local_session.client_sha1,
                                                       backend_protocol) != 0)
                 {
-<<<<<<< HEAD
                     backend_protocol->protocol_auth_state = MYSQL_AUTH_FAILED;
                     MXS_DEBUG("%lu [gw_read_backend_event] after "
                               "gw_send_authentication_to_backend "
                               "fd %d, state = MYSQL_AUTH_FAILED.",
                               pthread_self(),
                               backend_protocol->owner_dcb->fd);
-=======
-			/** Read cached backend handshake */
-                        if (gw_read_backend_handshake(backend_protocol) != 0) 
-                        {
-                                backend_protocol->protocol_auth_state = MYSQL_HANDSHAKE_FAILED;
-
-                                MXS_DEBUG("%lu [gw_read_backend_event] after "
-                                          "gw_read_backend_handshake, fd %d, "
-                                          "state = MYSQL_HANDSHAKE_FAILED.",
-                                          pthread_self(),
-                                          backend_protocol->owner_dcb->fd);
-                        } 
-                        else
-                        {
-                                /** 
-				 * Decode password and send the auth credentials
-				 * to backend.
-				 */
-                                if (gw_send_authentication_to_backend(
-                                            local_session.db,
-                                            local_session.user,
-                                            local_session.client_sha1,
-                                            backend_protocol) != 0)
-                                {
-                                        backend_protocol->protocol_auth_state = MYSQL_AUTH_FAILED;
-                                        MXS_DEBUG("%lu [gw_read_backend_event] after "
-                                                  "gw_send_authentication_to_backend "
-                                                  "fd %d, state = MYSQL_AUTH_FAILED.",
-                                                  pthread_self(),
-                                                  backend_protocol->owner_dcb->fd);
-                                }
-                                else
-                                {
-                                        backend_protocol->protocol_auth_state = MYSQL_AUTH_RECV;
-                                }
-                        }
->>>>>>> 379cb6c7
                 }
                 else
                 {
@@ -383,215 +300,54 @@
 
                 switch (receive_rc)
                 {
-<<<<<<< HEAD
-                case -1:
-                    backend_protocol->protocol_auth_state = MYSQL_AUTH_FAILED;
-                    MXS_DEBUG("%lu [gw_read_backend_event] after "
-                              "gw_receive_backend_authentication "
-                              "fd %d, state = MYSQL_AUTH_FAILED.",
-                              pthread_self(),
-                              backend_protocol->owner_dcb->fd);
-
-                    MXS_ERROR("Backend server didn't "
-                              "accept authentication for user "
-                              "%s.",
-                              current_session->user);
-                    break;
-                case 1:
-                    backend_protocol->protocol_auth_state = MYSQL_IDLE;
-
-                    MXS_DEBUG("%lu [gw_read_backend_event] "
-                              "gw_receive_backend_auth succeed. "
-                              "dcb %p fd %d, user %s.",
-                              pthread_self(),
-                              dcb,
-                              dcb->fd,
-                              current_session->user);
-                    break;
-                default:
-                    ss_dassert(receive_rc == 0);
-                    MXS_DEBUG("%lu [gw_read_backend_event] "
-                              "gw_receive_backend_auth read "
-                              "successfully "
-                              "nothing. dcb %p fd %d, user %s.",
-                              pthread_self(),
-                              dcb,
-                              dcb->fd,
-                              current_session->user);
-                    rc = 0;
-                    goto return_with_lock;
-                    break;
+                    case -1:
+                        backend_protocol->protocol_auth_state = MYSQL_AUTH_FAILED;
+                        MXS_DEBUG("%lu [gw_read_backend_event] after "
+                                  "gw_receive_backend_authentication "
+                                  "fd %d, state = MYSQL_AUTH_FAILED.",
+                                  pthread_self(),
+                                  backend_protocol->owner_dcb->fd);
+
+                        MXS_ERROR("Backend server didn't "
+                                  "accept authentication for user "
+                                  "%s.",
+                                  local_session.user);
+                        break;
+                    case 1:
+                        backend_protocol->protocol_auth_state = MYSQL_IDLE;
+
+                        MXS_DEBUG("%lu [gw_read_backend_event] "
+                                  "gw_receive_backend_auth succeed. "
+                                  "dcb %p fd %d, user %s.",
+                                  pthread_self(),
+                                  dcb,
+                                  dcb->fd,
+                                  local_session.user);
+                        break;
+                    default:
+                        ss_dassert(receive_rc == 0);
+                        MXS_DEBUG("%lu [gw_read_backend_event] "
+                                  "gw_receive_backend_auth read "
+                                  "successfully "
+                                  "nothing. dcb %p fd %d, user %s.",
+                                  pthread_self(),
+                                  dcb,
+                                  dcb->fd,
+                                  local_session.user);
+                        rc = 0;
+                        goto return_with_lock;
+                        break;
                 } /* switch */
             }
-=======
-                        ROUTER_OBJECT   *router = NULL;
-                        ROUTER          *router_instance = NULL;
-                        void            *rsession = NULL;
-                        SESSION         *session = dcb->session;
-                        int             receive_rc = 0;
-	
-			if (SESSION_STATE_DUMMY == session->state)
-			{
-				rc = 0;
-				goto return_with_lock;
-			}
-                        CHK_SESSION(session);
-                        router = session->service->router;
-                        router_instance = session->service->router_instance;
-                        rsession = session->router_session;
-
-			if (backend_protocol->protocol_auth_state == MYSQL_AUTH_RECV) 
-			{
-                                /**
-                                 * Read backend's reply to authentication message
-                                 */                        
-                                receive_rc =
-                                        gw_receive_backend_auth(backend_protocol);
-
-                                switch (receive_rc) {
-                                case -1:
-                                        backend_protocol->protocol_auth_state = MYSQL_AUTH_FAILED;
-                                        MXS_DEBUG("%lu [gw_read_backend_event] after "
-                                                  "gw_receive_backend_authentication "
-                                                  "fd %d, state = MYSQL_AUTH_FAILED.",
-                                                  pthread_self(),
-                                                  backend_protocol->owner_dcb->fd);
-
-                                        MXS_ERROR("Backend server didn't "
-                                                  "accept authentication for user "
-                                                  "%s.",
-                                                  local_session.user);
-                                        break;
-                                case 1:
-                                        backend_protocol->protocol_auth_state = MYSQL_IDLE;
-                                        
-                                        MXS_DEBUG("%lu [gw_read_backend_event] "
-                                                  "gw_receive_backend_auth succeed. "
-                                                  "dcb %p fd %d, user %s.",
-                                                  pthread_self(),
-                                                  dcb,
-                                                  dcb->fd,
-                                                  local_session.user);
-                                        break;
-                                default:
-                                        ss_dassert(receive_rc == 0);
-                                        MXS_DEBUG("%lu [gw_read_backend_event] "
-                                                  "gw_receive_backend_auth read "
-                                                  "successfully "
-                                                  "nothing. dcb %p fd %d, user %s.",
-                                                  pthread_self(),
-                                                  dcb,
-                                                  dcb->fd,
-                                                  local_session.user);
-                                        rc = 0;
-                                        goto return_with_lock;
-                                        break;
-                                } /* switch */
-                        }
-
-                        if (backend_protocol->protocol_auth_state == MYSQL_AUTH_FAILED ||
-                            backend_protocol->protocol_auth_state == MYSQL_HANDSHAKE_FAILED)
-                        {
-				GWBUF* errbuf;
-				bool   succp;
-				/** 
-                                 * protocol state won't change anymore, 
-                                 * lock can be freed 
-                                 */
-                                spinlock_release(&dcb->authlock);
-                                spinlock_acquire(&dcb->delayqlock);
-                                
-                                if (dcb->delayq != NULL) 
-                                {                                        
-                                        while ((dcb->delayq = gwbuf_consume(
-                                                dcb->delayq,
-                                                GWBUF_LENGTH(dcb->delayq))) != NULL);
-                                }
-                                spinlock_release(&dcb->delayqlock);
-
-				/* Only reload the users table if authentication failed and the
-				 * client session is not stopping. It is possible that authentication
-				 * fails because the client has closed the connection before all
-				 * backends have done authentication. */
-				if (backend_protocol->protocol_auth_state ==  MYSQL_AUTH_FAILED &&
-				 dcb->session->state != SESSION_STATE_STOPPING)
-				{
-					service_refresh_users(dcb->session->service);
-				}
-#if defined(SS_DEBUG)
-				MXS_DEBUG("%lu [gw_read_backend_event] "
-                                          "calling handleError. Backend "
-                                          "DCB %p, session %p",
-                                          pthread_self(),
-                                          dcb,
-                                          dcb->session);
-#endif
-                                        
-				errbuf = mysql_create_custom_error(
-					1, 
-					0, 
-					"Authentication with backend failed. "
-					"Session will be closed.");
-
-                                if (rsession)
-                                {
-                                    router->handleError(router_instance,
-						rsession, 
-						errbuf, 
-						dcb,
-						ERRACT_REPLY_CLIENT,
-						&succp);
-                                }
-                                else
-                                {
-                                    gwbuf_free(errbuf);
-                                    dcb->dcb_errhandle_called = true;
-                                    /*
-                                     * I'm pretty certain this is best removed and
-                                     * causes trouble if present, but have left it
-                                     * here just for now as a comment. Martin
-                                     */
-                                    /* dcb_close(dcb); */
-				    rc = 1;
-				    goto return_rc;
-                                }
-				gwbuf_free(errbuf);
-				
-				spinlock_acquire(&session->ses_lock);
-				session->state = SESSION_STATE_STOPPING;
-				spinlock_release(&session->ses_lock);
-				ss_dassert(dcb->dcb_errhandle_called);
-                                rc = 1;
-                                goto return_rc;
-                        }
-                        else
-                        {
-                                ss_dassert(backend_protocol->protocol_auth_state == MYSQL_IDLE);
-                                MXS_DEBUG("%lu [gw_read_backend_event] "
-                                          "gw_receive_backend_auth succeed. Fd %d, "
-                                          "user %s.",
-                                          pthread_self(),
-                                          dcb->fd,
-                                          local_session.user);
-                               
-                                /* check the delay queue and flush the data */
-                                if (dcb->delayq)
-                                {
-                                        rc = backend_write_delayqueue(dcb);
-                                        goto return_with_lock;
-                                }
-                        }
-                } /* MYSQL_AUTH_RECV || MYSQL_AUTH_FAILED */
->>>>>>> 379cb6c7
 
             if (backend_protocol->protocol_auth_state == MYSQL_AUTH_FAILED ||
                 backend_protocol->protocol_auth_state == MYSQL_HANDSHAKE_FAILED)
             {
                 GWBUF* errbuf;
                 bool succp;
-                /**
-                 * protocol state won't change anymore,
-                 * lock can be freed
+                /** 
+                 * protocol state won't change anymore, 
+                 * lock can be freed 
                  */
                 spinlock_release(&dcb->authlock);
                 spinlock_acquire(&dcb->delayqlock);
@@ -610,7 +366,7 @@
                  * client session is not stopping. It is possible that authentication
                  * fails because the client has closed the connection before all
                  * backends have done authentication. */
-                if (backend_protocol->protocol_auth_state ==  MYSQL_AUTH_FAILED &&
+                if (backend_protocol->protocol_auth_state == MYSQL_AUTH_FAILED &&
                     dcb->session->state != SESSION_STATE_STOPPING)
                 {
                     service_refresh_users(dcb->session->service);
@@ -667,65 +423,20 @@
                           "user %s.",
                           pthread_self(),
                           dcb->fd,
-                          current_session->user);
+                          local_session.user);
 
                 /* check the delay queue and flush the data */
                 if (dcb->delayq)
                 {
-<<<<<<< HEAD
                     rc = backend_write_delayqueue(dcb);
                     goto return_with_lock;
-=======
-		    GWBUF *tmp = modutil_get_complete_packets(&read_buffer);
-		    
-		    if(tmp == NULL)
-		    {
-			/** No complete packets */
-			dcb->dcb_readqueue = read_buffer;
-			rc = 0;
-			goto return_rc;
-			
-		    }
-		    
-		    dcb->dcb_readqueue = read_buffer;
-		    read_buffer = tmp;
-		}
-
-                /** 
-                 * If protocol has session command set, concatenate whole 
-                 * response into one buffer.
-                 */
-                if (protocol_get_srv_command((MySQLProtocol *)dcb->protocol, false) != 
-                        MYSQL_COM_UNDEFINED)
-                {
-                        read_buffer = process_response_data(dcb, read_buffer, gwbuf_length(read_buffer));
-			/** 
-			 * Received incomplete response to session command.
-			 * Store it to readqueue and return.
-			 */
-			if (!sescmd_response_complete(dcb))
-			{
-				rc = 0;
-				goto return_rc;
-			}
-
-			if (!read_buffer) {
-                            MXS_NOTICE("%lu [gw_read_backend_event] "
-                                       "Read buffer unexpectedly null, even though response "
-                                       "not marked as complete. User: %s",
-                                       pthread_self(),
-                                       local_session.user);
-				rc = 0;
-				goto return_rc;
-			}
->>>>>>> 379cb6c7
                 }
             }
         } /* MYSQL_AUTH_RECV || MYSQL_AUTH_FAILED */
 
         spinlock_release(&dcb->authlock);
 
-    }  /* MYSQL_AUTH_RECV || MYSQL_AUTH_FAILED || MYSQL_HANDSHAKE_FAILED */
+    } /* MYSQL_AUTH_RECV || MYSQL_AUTH_FAILED || MYSQL_HANDSHAKE_FAILED */
 
     /* reading MySQL command output from backend and writing to the client */
     {
@@ -783,7 +494,7 @@
 
         if (dcb->dcb_readqueue)
         {
-            read_buffer = gwbuf_append(dcb->dcb_readqueue,read_buffer);
+            read_buffer = gwbuf_append(dcb->dcb_readqueue, read_buffer);
         }
 
         nbytes_read = gwbuf_length(read_buffer);
@@ -814,7 +525,7 @@
          * If protocol has session command set, concatenate whole
          * response into one buffer.
          */
-        if (protocol_get_srv_command((MySQLProtocol *)dcb->protocol, false) != MYSQL_COM_UNDEFINED)
+        if (protocol_get_srv_command((MySQLProtocol *) dcb->protocol, false) != MYSQL_COM_UNDEFINED)
         {
             read_buffer = process_response_data(dcb, read_buffer, gwbuf_length(read_buffer));
             /**
@@ -833,7 +544,7 @@
                            "Read buffer unexpectedly null, even though response "
                            "not marked as complete. User: %s",
                            pthread_self(),
-                           current_session->user);
+                           local_session.user);
                 rc = 0;
                 goto return_rc;
             }
@@ -906,7 +617,7 @@
 
         if (dcb->writeq != NULL)
         {
-            data = (uint8_t *)GWBUF_DATA(dcb->writeq);
+            data = (uint8_t *) GWBUF_DATA(dcb->writeq);
 
             if (dcb->session->client == NULL)
             {
@@ -987,30 +698,30 @@
      */
     switch (backend_protocol->protocol_auth_state)
     {
-    case MYSQL_HANDSHAKE_FAILED:
-    case MYSQL_AUTH_FAILED:
-        if (dcb->session->state != SESSION_STATE_STOPPING)
-        {
-            MXS_ERROR("Unable to write to backend '%s' due to "
-                      "%s failure. Server in state %s.",
-                      dcb->server->unique_name,
-                      backend_protocol->protocol_auth_state == MYSQL_HANDSHAKE_FAILED ?
-                      "handshake" : "authentication",
-                      STRSRVSTATUS(dcb->server));
-        }
-        /** Consume query buffer */
-        while ((queue = gwbuf_consume(
-                    queue,
-                    GWBUF_LENGTH(queue))) != NULL)
-        {
-            ;
-        }
-        rc = 0;
-        spinlock_release(&dcb->authlock);
-        goto return_rc;
-        break;
-
-    case MYSQL_IDLE:
+        case MYSQL_HANDSHAKE_FAILED:
+        case MYSQL_AUTH_FAILED:
+            if (dcb->session->state != SESSION_STATE_STOPPING)
+            {
+                MXS_ERROR("Unable to write to backend '%s' due to "
+                          "%s failure. Server in state %s.",
+                          dcb->server->unique_name,
+                          backend_protocol->protocol_auth_state == MYSQL_HANDSHAKE_FAILED ?
+                          "handshake" : "authentication",
+                          STRSRVSTATUS(dcb->server));
+            }
+            /** Consume query buffer */
+            while ((queue = gwbuf_consume(
+                                          queue,
+                                          GWBUF_LENGTH(queue))) != NULL)
+            {
+                ;
+            }
+            rc = 0;
+            spinlock_release(&dcb->authlock);
+            goto return_rc;
+            break;
+
+        case MYSQL_IDLE:
         {
             uint8_t* ptr = GWBUF_DATA(queue);
             int cmd = MYSQL_GET_COMMAND(ptr);
@@ -1040,9 +751,9 @@
             rc = dcb_write(dcb, queue);
             goto return_rc;
         }
-        break;
-
-    default:
+            break;
+
+        default:
         {
             MXS_DEBUG("%lu [gw_MySQLWrite_backend] delayed write to "
                       "dcb %p fd %d protocol state %s.",
@@ -1072,7 +783,7 @@
             rc = 1;
             goto return_rc;
         }
-        break;
+            break;
     }
 return_rc:
     return rc;
@@ -1119,7 +830,7 @@
 
         len = sizeof(error);
 
-        if (getsockopt(dcb->fd, SOL_SOCKET, SO_ERROR, &error, (socklen_t *)&len) == 0)
+        if (getsockopt(dcb->fd, SOL_SOCKET, SO_ERROR, &error, (socklen_t *) & len) == 0)
         {
             if (error != 0)
             {
@@ -1157,7 +868,7 @@
         int error, len;
 
         len = sizeof(error);
-        if (getsockopt(dcb->fd, SOL_SOCKET, SO_ERROR, &error, (socklen_t *)&len) == 0)
+        if (getsockopt(dcb->fd, SOL_SOCKET, SO_ERROR, &error, (socklen_t *) & len) == 0)
         {
             if (error != 0)
             {
@@ -1210,8 +921,8 @@
  *  backend server. Positive fd is copied to protocol and to dcb.
  * If fails, fd == -1 and socket is closed.
  */
-static int gw_create_backend_connection(DCB     *backend_dcb,
-                                        SERVER  *server,
+static int gw_create_backend_connection(DCB *backend_dcb,
+                                        SERVER *server,
                                         SESSION *session)
 {
     MySQLProtocol *protocol = NULL;
@@ -1235,10 +946,10 @@
     {
         /** Copy client flags to backend protocol */
         protocol->client_capabilities =
-            ((MySQLProtocol *)(backend_dcb->session->client->protocol))->client_capabilities;
+            ((MySQLProtocol *) (backend_dcb->session->client->protocol))->client_capabilities;
         /** Copy client charset to backend protocol */
         protocol->charset =
-            ((MySQLProtocol *)(backend_dcb->session->client->protocol))->charset;
+            ((MySQLProtocol *) (backend_dcb->session->client->protocol))->charset;
     }
     else
     {
@@ -1254,50 +965,49 @@
     /*< Set protocol state */
     switch (rv)
     {
-    case 0:
-        ss_dassert(fd > 0);
-        protocol->fd = fd;
-        protocol->protocol_auth_state = MYSQL_CONNECTED;
-        MXS_DEBUG("%lu [gw_create_backend_connection] Established "
-                  "connection to %s:%i, protocol fd %d client "
-                  "fd %d.",
-                  pthread_self(),
-                  server->name,
-                  server->port,
-                  protocol->fd,
-                  session->client->fd);
-        break;
-
-    case 1:
-        ss_dassert(fd > 0);
-        protocol->protocol_auth_state = MYSQL_PENDING_CONNECT;
-        protocol->fd = fd;
-        MXS_DEBUG("%lu [gw_create_backend_connection] Connection "
-                  "pending to %s:%i, protocol fd %d client fd %d.",
-                  pthread_self(),
-                  server->name,
-                  server->port,
-                  protocol->fd,
-                  session->client->fd);
-        break;
-
-    default:
-        ss_dassert(fd == -1);
-        ss_dassert(protocol->protocol_auth_state == MYSQL_ALLOC);
-        MXS_DEBUG("%lu [gw_create_backend_connection] Connection "
-                  "failed to %s:%i, protocol fd %d client fd %d.",
-                  pthread_self(),
-                  server->name,
-                  server->port,
-                  protocol->fd,
-                  session->client->fd);
-        break;
+        case 0:
+            ss_dassert(fd > 0);
+            protocol->fd = fd;
+            protocol->protocol_auth_state = MYSQL_CONNECTED;
+            MXS_DEBUG("%lu [gw_create_backend_connection] Established "
+                      "connection to %s:%i, protocol fd %d client "
+                      "fd %d.",
+                      pthread_self(),
+                      server->name,
+                      server->port,
+                      protocol->fd,
+                      session->client->fd);
+            break;
+
+        case 1:
+            ss_dassert(fd > 0);
+            protocol->protocol_auth_state = MYSQL_PENDING_CONNECT;
+            protocol->fd = fd;
+            MXS_DEBUG("%lu [gw_create_backend_connection] Connection "
+                      "pending to %s:%i, protocol fd %d client fd %d.",
+                      pthread_self(),
+                      server->name,
+                      server->port,
+                      protocol->fd,
+                      session->client->fd);
+            break;
+
+        default:
+            ss_dassert(fd == -1);
+            ss_dassert(protocol->protocol_auth_state == MYSQL_ALLOC);
+            MXS_DEBUG("%lu [gw_create_backend_connection] Connection "
+                      "failed to %s:%i, protocol fd %d client fd %d.",
+                      pthread_self(),
+                      server->name,
+                      server->port,
+                      protocol->fd,
+                      session->client->fd);
+            break;
     } /*< switch */
 
 return_fd:
     return fd;
 }
-
 
 /**
  * Error event handler.
@@ -1364,7 +1074,7 @@
         int error, len;
 
         len = sizeof(error);
-        if (getsockopt(dcb->fd, SOL_SOCKET, SO_ERROR, &error, (socklen_t *)&len) == 0)
+        if (getsockopt(dcb->fd, SOL_SOCKET, SO_ERROR, &error, (socklen_t *) & len) == 0)
         {
             if (error != 0 && ses_state != SESSION_STATE_STOPPING)
             {
@@ -1534,40 +1244,17 @@
 
         if (MYSQL_IS_CHANGE_USER(((uint8_t *)GWBUF_DATA(localq))))
         {
-<<<<<<< HEAD
-            MYSQL_session* mses;
-            GWBUF*         new_packet;
-
-            mses = (MYSQL_session *)dcb->session->client->data;
-            new_packet = gw_create_change_user_packet(mses,
-                                                      (MySQLProtocol *)dcb->protocol);
-            /**
+            MYSQL_session mses;
+            GWBUF* new_packet;
+
+            gw_get_shared_session_auth_info(dcb, &mses);
+            new_packet = gw_create_change_user_packet(&mses, dcb->protocol);
+            /** 
              * Remove previous packet which lacks scramble
              * and append the new.
              */
             localq = gwbuf_consume(localq, GWBUF_LENGTH(localq));
             localq = gwbuf_append(localq, new_packet);
-=======
-                localq = dcb->delayq;
-                dcb->delayq = NULL;
-                spinlock_release(&dcb->delayqlock);
-		
-                if (MYSQL_IS_CHANGE_USER(((uint8_t *)GWBUF_DATA(localq))))
-                {
-                    MYSQL_session mses;
-                    GWBUF*         new_packet;
-
-                    gw_get_shared_session_auth_info(dcb, &mses);
-                    new_packet = gw_create_change_user_packet( &mses, dcb->protocol);
-                    /**
-                     * Remove previous packet which lacks scramble
-                     * and append the new.
-                     */
-                    localq = gwbuf_consume(localq, GWBUF_LENGTH(localq));
-                    localq = gwbuf_append(localq, new_packet);
-                }
-                rc = dcb_write(dcb, localq);
->>>>>>> 379cb6c7
         }
         rc = dcb_write(dcb, localq);
     }
@@ -1633,10 +1320,10 @@
     MYSQL_session *current_session = NULL;
     MySQLProtocol *backend_protocol = NULL;
     MySQLProtocol *client_protocol = NULL;
-    char username[MYSQL_USER_MAXLEN+1]="";
-    char database[MYSQL_DATABASE_MAXLEN+1]="";
-    char current_database[MYSQL_DATABASE_MAXLEN+1]="";
-    uint8_t client_sha1[MYSQL_SCRAMBLE_LEN]="";
+    char username[MYSQL_USER_MAXLEN + 1] = "";
+    char database[MYSQL_DATABASE_MAXLEN + 1] = "";
+    char current_database[MYSQL_DATABASE_MAXLEN + 1] = "";
+    uint8_t client_sha1[MYSQL_SCRAMBLE_LEN] = "";
     uint8_t *client_auth_packet = GWBUF_DATA(queue);
     unsigned int auth_token_len = 0;
     uint8_t *auth_token = NULL;
@@ -1649,7 +1336,7 @@
 
     /* now get the user, after 4 bytes header and 1 byte command */
     client_auth_packet += 5;
-    strncpy(username,  (char *)client_auth_packet,MYSQL_USER_MAXLEN);
+    strncpy(username, (char *)client_auth_packet, MYSQL_USER_MAXLEN);
     client_auth_packet += strlen(username) + 1;
 
     /* get the auth token len */
@@ -1672,7 +1359,7 @@
     }
 
     /* get new database name */
-    strncpy(database, (char *)client_auth_packet,MYSQL_DATABASE_MAXLEN);
+    strncpy(database, (char *)client_auth_packet, MYSQL_DATABASE_MAXLEN);
 
     /* get character set */
     if (strlen(database))
@@ -1689,73 +1376,15 @@
         memcpy(&backend_protocol->charset, client_auth_packet, sizeof(int));
     }
 
-<<<<<<< HEAD
-    /* save current_database name */
-    strncpy(current_database, current_session->db,MYSQL_DATABASE_MAXLEN);
-=======
     spinlock_acquire(&in_session->ses_lock);
 
     /* save current_database name */
     strncpy(current_database, current_session->db, MYSQL_DATABASE_MAXLEN);
->>>>>>> 379cb6c7
 
     /*
      * Now clear database name in dcb as we don't do local authentication on db name for change user.
      * Local authentication only for user@host and if successful the database name change is sent to backend.
      */
-<<<<<<< HEAD
-    strcpy(current_session->db, "");
-
-    /*
-     *  decode the token and check the password.
-     * Note: if auth_token_len == 0 && auth_token == NULL, user is without password
-     */
-    auth_ret = gw_check_mysql_scramble_data(backend->session->client,
-                                            auth_token,
-                                            auth_token_len,
-                                            client_protocol->scramble,
-                                            sizeof(client_protocol->scramble),
-                                            username,
-                                            client_sha1);
-
-    if (auth_ret != 0)
-    {
-        if (!service_refresh_users(backend->session->client->service))
-        {
-            /* Try authentication again with new repository data */
-            /* Note: if no auth client authentication will fail */
-            auth_ret = gw_check_mysql_scramble_data(backend->session->client,
-                                                    auth_token, auth_token_len,
-                                                    client_protocol->scramble,
-                                                    sizeof(client_protocol->scramble),
-                                                    username,
-                                                    client_sha1);
-        }
-    }
-
-    /* copy back current datbase to client session */
-    strcpy(current_session->db, current_database);
-
-    /* let's free the auth_token now */
-    if (auth_token)
-    {
-        free(auth_token);
-    }
-
-    if (auth_ret != 0)
-    {
-        char *password_set = NULL;
-        char *message = NULL;
-        GWBUF* buf;
-
-        if (auth_token_len > 0)
-        {
-            password_set = (char *)client_sha1;
-        }
-        else
-        {
-            password_set = "";
-=======
     strncpy(current_session->db, "", MYSQL_DATABASE_MAXLEN);
 
     /*
@@ -1765,7 +1394,7 @@
     auth_ret = gw_check_mysql_scramble_data(backend->session->client,
                                             auth_token, auth_token_len,
                                             client_protocol->scramble,
-                                            sizeof (client_protocol->scramble),
+                                            sizeof(client_protocol->scramble),
                                             username, client_sha1);
     strncpy(current_session->db, current_database, MYSQL_DATABASE_MAXLEN);
     spinlock_release(&in_session->ses_lock);
@@ -1782,62 +1411,32 @@
                                                     backend->session->client,
                                                     auth_token, auth_token_len,
                                                     client_protocol->scramble,
-                                                    sizeof (client_protocol->scramble),
+                                                    sizeof(client_protocol->scramble),
                                                     username, client_sha1);
             strncpy(current_session->db, current_database, MYSQL_DATABASE_MAXLEN);
             spinlock_release(&in_session->ses_lock);
         }
     }
 
-        /* let's free the auth_token now */
-        if (auth_token)
-                free(auth_token);
-
-        if (auth_ret != 0) {
-		char *password_set = NULL;
-		char *message = NULL;
-		GWBUF* 		buf;
-
-		if (auth_token_len > 0)
-			password_set = (char *)client_sha1;
-		else
-			password_set = "";
-
-		/** 
-		 * Create an error message and make it look like legit reply
-		 * from backend server. Then make it look like an incoming event
-		 * so that thread gets new task of it, calls clientReply
-		 * which filters out duplicate errors from same cause and forward
-		 * reply to the client.
-		 */
-		message = create_auth_fail_str(username,
-						backend->session->client->remote,
-						password_set,
-						"",
-                        auth_ret);
-		if (message == NULL)
-		{
-                    MXS_ERROR("Creating error message failed."); 
-                    rv = 0;
-                    goto retblock;
-		}
-		/**
-		 * Add command to backend's protocol, create artificial reply
-		 * packet and add it to client's read buffer.
-		 */
-		protocol_add_srv_command((MySQLProtocol*)backend->protocol, 
-					 MYSQL_COM_CHANGE_USER);
-		modutil_reply_auth_error(backend, message, 0);
-		rv = 1;
-        } else {
-		rv = gw_send_change_user_to_backend(database, username, client_sha1, backend_protocol);
-		/*
-		 * Now copy new data into user session
-		 */
-		strcpy(current_session->user, username);
-		strcpy(current_session->db, database);
-		memcpy(current_session->client_sha1, client_sha1, sizeof(current_session->client_sha1));
->>>>>>> 379cb6c7
+    /* let's free the auth_token now */
+    if (auth_token)
+    {
+        free(auth_token);
+    }
+
+    if (auth_ret != 0)
+    {
+        char *password_set = NULL;
+        char *message = NULL;
+        GWBUF* buf;
+
+        if (auth_token_len > 0)
+        {
+            password_set = (char *)client_sha1;
+        }
+        else
+        {
+            password_set = "";
         }
 
         /**
@@ -1866,7 +1465,9 @@
                                  MYSQL_COM_CHANGE_USER);
         modutil_reply_auth_error(backend, message, 0);
         rv = 1;
-    } else {
+    }
+    else
+    {
         rv = gw_send_change_user_to_backend(database, username, client_sha1, backend_protocol);
         /*
          * Now copy new data into user session
@@ -1882,7 +1483,6 @@
     return rv;
 }
 
-
 /**
  * Move packets or parts of packets from readbuf to outbuf as the packet headers
  * and lengths have been noticed and counted.
@@ -1895,12 +1495,12 @@
  *
  * @return GWBUF which includes complete MySQL packet
  */
-static GWBUF* process_response_data(DCB*   dcb,
+static GWBUF* process_response_data(DCB* dcb,
                                     GWBUF* readbuf,
-                                    int    nbytes_to_process)
+                                    int nbytes_to_process)
 {
     int npackets_left = 0; /*< response's packet count */
-    ssize_t nbytes_left   = 0; /*< nbytes to be read for the packet */
+    ssize_t nbytes_left = 0; /*< nbytes to be read for the packet */
     MySQLProtocol* p;
     GWBUF* outbuf = NULL;
     int initial_packets = npackets_left;
@@ -1969,7 +1569,7 @@
             }
             nbytes_to_process = 0;
         }
-        /** Packet was read. All bytes belonged to the last packet. */
+            /** Packet was read. All bytes belonged to the last packet. */
         else if (nbytes_left == nbytes_to_process)
         {
             nbytes_left = 0;
@@ -1979,12 +1579,12 @@
             outbuf = gwbuf_append(outbuf, readbuf);
             readbuf = NULL;
         }
-        /**
-         * Packet was read. There should be more since bytes were
-         * left over.
-         * Move the next packet to its own buffer and add that next
-         * to the prev packet's buffer.
-         */
+            /**
+             * Packet was read. There should be more since bytes were
+             * left over.
+             * Move the next packet to its own buffer and add that next
+             * to the prev packet's buffer.
+             */
         else /*< nbytes_left < nbytes_to_process */
         {
             ss_dassert(nbytes_left >= 0);
@@ -1992,8 +1592,8 @@
 
             /** Move the prefix of the buffer to outbuf from redbuf */
             outbuf = gwbuf_append(outbuf,
-                                  gwbuf_clone_portion(readbuf, 0, (size_t)nbytes_left));
-            readbuf = gwbuf_consume(readbuf, (size_t)nbytes_left);
+                                  gwbuf_clone_portion(readbuf, 0, (size_t) nbytes_left));
+            readbuf = gwbuf_consume(readbuf, (size_t) nbytes_left);
             ss_dassert(npackets_left > 0);
             npackets_left -= 1;
             nbytes_left = 0;
@@ -2020,7 +1620,7 @@
                 /** Archive the command */
                 protocol_archive_srv_command(p);
             }
-            /** Read next packet */
+                /** Read next packet */
             else
             {
                 uint8_t* data;
@@ -2033,19 +1633,19 @@
                 {
                     MXS_DEBUG("%lu [%s] Read %d packets. Waiting for %d more "
                               "packets for a total of %d packets.",
-                              pthread_self(),__FUNCTION__,
+                              pthread_self(), __FUNCTION__,
                               initial_packets - npackets_left,
-                              npackets_left,initial_packets);
+                              npackets_left, initial_packets);
 
                     /** Store the already read data into the readqueue of the DCB
                      * and restore the response status to the initial number of packets */
-                    dcb->dcb_readqueue = gwbuf_append(outbuf,dcb->dcb_readqueue);
+                    dcb->dcb_readqueue = gwbuf_append(outbuf, dcb->dcb_readqueue);
                     protocol_set_response_status(p, initial_packets, initial_bytes);
                     return NULL;
                 }
 
                 data = GWBUF_DATA(readbuf);
-                nbytes_left = MYSQL_GET_PACKET_LEN(data)+MYSQL_HEADER_LEN;
+                nbytes_left = MYSQL_GET_PACKET_LEN(data) + MYSQL_HEADER_LEN;
                 /** Store new status to protocol structure */
                 protocol_set_response_status(p, npackets_left, nbytes_left);
             }
@@ -2053,13 +1653,12 @@
     }
     return outbuf;
 }
-
 
 static bool sescmd_response_complete(DCB* dcb)
 {
     int npackets_left;
     ssize_t nbytes_left;
-    MySQLProtocol*  p;
+    MySQLProtocol* p;
     bool succp;
 
     p = DCB_PROTOCOL(dcb, MySQLProtocol);
