/*
 * Copyright (c) 2016 MariaDB Corporation Ab
 *
 * Use of this software is governed by the Business Source License included
 * in the LICENSE.TXT file and at www.mariadb.com/bsl.
 *
 * Change Date: 2019-07-01
 *
 * On the date above, in accordance with the Business Source License, use
 * of this software will be governed by version 2 or later of the General
 * Public License.
 */
#include <log_manager.h>
#include <sys/types.h>
#include <sys/stat.h>
#include <fcntl.h>

#include <unistd.h>
#include <stdio.h>
#include <stdint.h>
#include <stdlib.h>
#include <string.h>
#include <stdarg.h>
#include <errno.h>
#include <syslog.h>
#include <atomic.h>

#include <hashtable.h>
#include <mlist.h>
#include <spinlock.h>
#include <skygw_debug.h>
#include <skygw_types.h>
#include <skygw_utils.h>
#include <maxscale/alloc.h>

#define MAX_PREFIXLEN 250
#define MAX_SUFFIXLEN 250
#define MAX_PATHLEN   512
#define MAXNBLOCKBUFS 10

/** for procname */
#if !defined(_GNU_SOURCE)
# define _GNU_SOURCE
#endif

static const char LOGFILE_NAME_PREFIX[] = "maxscale";
static const char LOGFILE_NAME_SUFFIX[] = ".log";

extern char *program_invocation_name;
extern char *program_invocation_short_name;

typedef enum
{
    BB_READY = 0x00,
    BB_FULL,
    BB_CLEARED
} blockbuf_state_t;

typedef enum
{
    FILEWRITER_INIT,
    FILEWRITER_RUN,
    FILEWRITER_DONE
} filewriter_state_t;

/**
 * UNINIT means zeroed memory buffer allocated for the struct.
 * INIT   means that struct members may have values, and memory may
 *        have been allocated. Done function must check and free it.
 * RUN    Struct is valid for run-time checking.
 * DONE   means that possible memory allocations have been released.
 */
typedef enum
{
    UNINIT = 0,
    INIT,
    RUN,
    DONE
} flat_obj_state_t;

/**
 * LOG_FLUSH_NO  Do not flush after writing.
 * LOG_FLUSH_YES Flush after writing.
 */
enum log_flush
{
    LOG_FLUSH_NO  = 0,
    LOG_FLUSH_YES = 1
};

#if defined(SS_DEBUG)
static int write_index;
static int block_start_index;
static int prevval;
static simple_mutex_t msg_mutex;
#endif

/**
 * Default augmentation.
 */
static int DEFAULT_LOG_AUGMENTATION = 0;
// A message that is logged 10 times in 1 second will be suppressed for 10 seconds.
static MXS_LOG_THROTTLING DEFAULT_LOG_THROTTLING = { 10, 1000, 10000 };

static struct
{
    int                augmentation;     // Can change during the lifetime of log_manager.
    bool               do_highprecision; // Can change during the lifetime of log_manager.
    bool               do_syslog;        // Can change during the lifetime of log_manager.
    bool               do_maxlog;        // Can change during the lifetime of log_manager.
    MXS_LOG_THROTTLING throttling;       // Can change during the lifetime of log_manager.
    bool               use_stdout;       // Can NOT change during the lifetime of log_manager.
} log_config =
{
    DEFAULT_LOG_AUGMENTATION, // augmentation
    false,                    // do_highprecision
    true,                     // do_syslog
    true,                     // do_maxlog
    DEFAULT_LOG_THROTTLING,   // throttling
    false                     // use_stdout
};

/**
 * Variable holding the enabled priorities information.
 * Used from logging macros.
 */
int mxs_log_enabled_priorities = 0;

/**
 * Thread-specific struct variable for storing current session id and currently
 * enabled log files for the session.
 */
__thread mxs_log_info_t mxs_log_tls = {0, 0};

/**
 * Global counter for each log file type. It indicates for how many sessions
 * each log type is currently enabled.
 */
ssize_t mxs_log_session_count[LOG_DEBUG + 1] = {0};

/**
 * BUFSIZ comes from the system. It equals with block size or
 * its multiplication.
 */
#define MAX_LOGSTRLEN BUFSIZ

/**
 * Path to directory in which all files are stored to shared memory
 * by the OS.
 */
static const char SHM_PATHNAME_PREFIX[] = "/dev/shm/";

/** Forward declarations
 */
typedef struct filewriter  filewriter_t;
typedef struct logfile     logfile_t;
typedef struct fnames_conf fnames_conf_t;
typedef struct logmanager  logmanager_t;

/**
 * Global log manager pointer and lock variable.
 * lmlock protects logmanager access.
 */
static int lmlock;
static logmanager_t* lm;
static bool flushall_flag;
static bool flushall_started_flag;
static bool flushall_done_flag;
static HASHTABLE* message_stats;

/** This is used to detect if the initialization of the log manager has failed
 * and that it isn't initialized again after a failure has occurred. */
static bool fatal_error = false;

/** Writer thread structure */
struct filewriter
{
#if defined(SS_DEBUG)
    skygw_chk_t        fwr_chk_top;
#endif
    flat_obj_state_t   fwr_state;
    logmanager_t*      fwr_logmgr;
    /** Physical files */
    skygw_file_t*      fwr_file;
    /** fwr_logmes is for messages from log clients */
    skygw_message_t*   fwr_logmes;
    /** fwr_clientmes is for messages to log clients */
    skygw_message_t*   fwr_clientmes;
    skygw_thread_t*    fwr_thread;
#if defined(SS_DEBUG)
    skygw_chk_t        fwr_chk_tail;
#endif
};

typedef struct lm_message_key
{
    const char* filename; /** The filename where the error was reported. Must be a
                              statically allocated buffer, e.g. __FILE__ */
    int linenumber;       /** The linenumber where the error was reported. */
} LM_MESSAGE_KEY;

typedef struct lm_message_stats
{
    SPINLOCK lock;
    uint64_t first_ms; /** The time when the error was logged the first time in this window. */
    uint64_t last_ms;  /** The time when the error was logged the last time. */
    size_t   count;    /** How many times the error has been reported within this window. */
} LM_MESSAGE_STATS;

static const int LM_MESSAGE_HASH_SIZE = 293; /** A prime, and roughly a quarter of current
                                                 number of MXS_{ERROR|WARNING|NOTICE} calls. */

/**
 * Returns the current time.
 *
 * @return Current monotonic raw time in milliseconds.
 */
static uint64_t time_monotonic_raw_ms()
{
    struct timespec now;
    clock_gettime(CLOCK_MONOTONIC_RAW, &now);

    return now.tv_sec * 1000 + now.tv_nsec / 1000000;
}

/**
 * Hash-function for lm_message_key.
 *
 * This is an implementation of the Jenkin's one-at-a-time hash function.
 * https://en.wikipedia.org/wiki/Jenkins_hash_function
 *
 * @param v A pointer to a LM_MESSAGE_KEY
 * @return Hash for the contents of the LM_MESSAGE_KEY structure.
 */
int lm_message_key_hash(const void *v)
{
    const LM_MESSAGE_KEY* key = (const LM_MESSAGE_KEY*)v;

    uint64_t key1 = (uint64_t)key->filename;
    uint16_t key2 = (uint16_t)key->linenumber; // The first 48 bits are likely to be 0.

    uint32_t hash = 0;
    size_t i;

    for (i = 0; i < sizeof(key1); ++i)
    {
        hash += (key1 >> i * 8) & 0xff;
        hash += (hash << 10);
        hash ^= (hash >> 6);
    }

    for (i = 0; i < sizeof(key2); ++i)
    {
        hash += (key1 >> i * 8) & 0xff;
        hash += (hash << 10);
        hash ^= (hash >> 6);
    }

    hash += (hash << 3);
    hash ^= (hash >> 11);
    hash += (hash << 15);
    return hash;
}

/**
 * Compares two LM_MESSAGE_KEY structures
 *
 * @param v1 Pointer to a LM_MESSAGE_KEY struct.
 * @param v2 Pointer to a LM_MESSAGE_KEY struct.
 * @return  0 if the structures are equal.
 *         -1 if v1 is less than v2
 *          1 if v1 is greater than v2
 */
static int lm_message_key_cmp(const void* v1, const void* v2)
{
    const LM_MESSAGE_KEY* key1 = (const LM_MESSAGE_KEY*)v1;
    const LM_MESSAGE_KEY* key2 = (const LM_MESSAGE_KEY*)v2;

    int cmp = (int64_t)key1->filename - (int64_t)key2->filename;

    if (cmp == 0)
    {
        cmp = key1->linenumber - key2->linenumber;
    }

    return cmp == 0 ? 0 : (cmp < 0 ? -1 : 1);
}

/**
 * Clone a LM_MESSAGE_KEY
 *
 * @param v Pointer to a LM_MESSAGE_KEY structure
 * @return A copy of v or NULL if memory allocation fails.
 */
static void* lm_message_key_clone(const void* v)
{
    const LM_MESSAGE_KEY* src = (const LM_MESSAGE_KEY*)v;
    LM_MESSAGE_KEY* dst = (LM_MESSAGE_KEY*)MXS_MALLOC(sizeof(LM_MESSAGE_KEY));

    if (dst)
    {
        dst->filename = src->filename;
        dst->linenumber = src->linenumber;
    }

    return dst;
}

/**
 * Clone a LM_MESSAGE_STATS
 *
 * @param v Pointer to a LM_MESSAGE_STATS structure
 * @return A copy of v or NULL if memory allocation fails.
 */
static void* lm_message_stats_clone(const void* v)
{
    const LM_MESSAGE_STATS* src = (const LM_MESSAGE_STATS*)v;
    LM_MESSAGE_STATS* dst = (LM_MESSAGE_STATS*)MXS_MALLOC(sizeof(LM_MESSAGE_STATS));

    if (dst)
    {
        // Somewhat questionable to copy a lock, but in this context we
        // know that src is stack allocated and will not be used after this.
        dst->lock = src->lock;
        dst->first_ms = src->first_ms;
        dst->last_ms = src->last_ms;
        dst->count = src->count;
    }

    return dst;
}

/**
 * Log client's string is copied to block-sized log buffer, which is passed
 * to file writer thread.
 */
typedef struct blockbuf
{
#if defined(SS_DEBUG)
    skygw_chk_t    bb_chk_top;
#endif
    blockbuf_state_t bb_state; /**State of the block buffer*/
    simple_mutex_t bb_mutex;    /**< bb_buf_used, bb_isfull */
    int            bb_refcount; /**< protected by list mutex. #of clients */
//        int            bb_blankcount; /**< # of blanks used btw strings */
    size_t         bb_buf_size;
    size_t         bb_buf_left;
    size_t         bb_buf_used;
    char           bb_buf[MAX_LOGSTRLEN];
#if defined(SS_DEBUG)
    skygw_chk_t    bb_chk_tail;
#endif
} blockbuf_t;

/**
 * logfile object corresponds to physical file(s) where
 * certain log is written.
 */
struct logfile
{
#if defined(SS_DEBUG)
    skygw_chk_t      lf_chk_top;
#endif
    flat_obj_state_t lf_state;
    bool             lf_store_shmem;
    logmanager_t*    lf_lmgr;
    /** fwr_logmes is for messages from log clients */
    skygw_message_t* lf_logmes;
    char*            lf_filepath; /**< path to file used for logging */
    char*            lf_linkpath; /**< path to symlink file.  */
    const char*      lf_name_prefix;
    const char*      lf_name_suffix;
    char*            lf_full_file_name; /**< complete log file name */
    char*            lf_full_link_name; /**< complete symlink name */
    /** list of block-sized log buffers */
    mlist_t          lf_blockbuf_list;
    size_t           lf_buf_size;
    bool             lf_flushflag;
    bool             lf_rotateflag;
    int              lf_spinlock; /**< lf_flushflag & lf_rotateflag */
#if defined(SS_DEBUG)
    skygw_chk_t      lf_chk_tail;
#endif
};


struct fnames_conf
{
#if defined(SS_DEBUG)
    skygw_chk_t      fn_chk_top;
#endif
    flat_obj_state_t fn_state;
    char*            fn_logpath;
#if defined(SS_DEBUG)
    skygw_chk_t      fn_chk_tail;
#endif
};

struct logmanager
{
#if defined(SS_DEBUG)
    skygw_chk_t      lm_chk_top;
#endif
    bool             lm_enabled;
    simple_mutex_t   lm_mutex;
    size_t           lm_nlinks;
    /** fwr_logmes is for messages from log clients */
    skygw_message_t* lm_logmes;
    /** fwr_clientmes is for messages to log clients */
    skygw_message_t* lm_clientmes;
    fnames_conf_t    lm_fnames_conf;
    logfile_t        lm_logfile;
    filewriter_t     lm_filewriter;
    mxs_log_target_t lm_target;
#if defined(SS_DEBUG)
    skygw_chk_t      lm_chk_tail;
#endif
};

/**
 * Error logging the the log-manager itself.
 *
 * For obvious reasons, the log cannot use its own functions for reporting errors.
 */
#define LOG_ERROR(format, ...) do { fprintf(stderr, format, ##__VA_ARGS__); } while (false)

/** Static function declarations */
static bool logfile_init(logfile_t*     logfile,
                         logmanager_t*  logmanager,
                         bool           store_shmem);
static void logfile_done(logfile_t* logfile);
static void logfile_free_memory(logfile_t* lf);
static void logfile_flush(logfile_t* lf);
static void logfile_rotate(logfile_t* lf);
static bool logfile_build_name(logfile_t* lf);
static bool logfile_open_file(filewriter_t* fw,
                              logfile_t* lf,
                              skygw_open_mode_t mode,
                              bool write_header);
static char* form_full_file_name(const char* directory,
                                 const char* prefix,
                                 const char* suffix);

static bool filewriter_init(logmanager_t* logmanager,
                            filewriter_t* fw,
                            bool write_header);
static void filewriter_done(filewriter_t* filewriter, bool write_footer);
static bool fnames_conf_init(fnames_conf_t* fn, const char* logdir);
static void fnames_conf_done(fnames_conf_t* fn);
static void fnames_conf_free_memory(fnames_conf_t* fn);
static void* thr_filewriter_fun(void* data);
static logfile_t* logmanager_get_logfile(logmanager_t* lm);
static bool logmanager_register(bool writep);
static void logmanager_unregister(void);
static bool logmanager_init_nomutex(const char* ident,
                                    const char* logdir,
                                    mxs_log_target_t target,
                                    bool write_header);
static void logmanager_done_nomutex(void);

static int logmanager_write_log(int            priority,
                                enum log_flush flush,
                                size_t         prefix_len,
                                size_t         len,
                                const char*    str);

static blockbuf_t* blockbuf_init();
static void blockbuf_node_done(void* bb_data);
static char* blockbuf_get_writepos(blockbuf_t** p_bb,
                                   size_t       str_len,
                                   bool         flush);

static void blockbuf_register(blockbuf_t* bb);
static void blockbuf_unregister(blockbuf_t* bb);
static char* add_slash(char* str);

static bool check_file_and_path(const char* filename, bool* writable);

static bool file_is_symlink(const char* filename);
void flushall_logfiles(bool flush);
bool thr_flushall_check();

static bool logmanager_init_nomutex(const char* ident,
                                    const char* logdir,
                                    mxs_log_target_t target,
                                    bool write_header)
{
    fnames_conf_t* fn;
    filewriter_t*  fw;
    int            err;
    bool           succ = false;

    lm = (logmanager_t *)MXS_CALLOC(1, sizeof(logmanager_t));

    if (lm == NULL)
    {
        err = 1;
        goto return_succ;
    }

    lm->lm_target = (target == MXS_LOG_TARGET_DEFAULT ? MXS_LOG_TARGET_FS : target);
#if defined(SS_DEBUG)
    lm->lm_chk_top   = CHK_NUM_LOGMANAGER;
    lm->lm_chk_tail  = CHK_NUM_LOGMANAGER;
    write_index = 0;
    block_start_index = 0;
    prevval = -1;
    simple_mutex_init(&msg_mutex, "Message mutex");
#endif
    lm->lm_clientmes = skygw_message_init();
    lm->lm_logmes    = skygw_message_init();

    if (lm->lm_clientmes == NULL || lm->lm_logmes == NULL)
    {
        err = 1;
        goto return_succ;
    }

    fn = &lm->lm_fnames_conf;
    fw = &lm->lm_filewriter;
    fn->fn_state  = UNINIT;
    fw->fwr_state = UNINIT;

    // The openlog call is always made, but a connection to the system logger will
    // not be made until a call to syslog is made.
    openlog(ident, LOG_PID | LOG_ODELAY, LOG_USER);

    // This will disable logging to actual files but they are still created
    if (target == MXS_LOG_TARGET_STDOUT)
    {
        logdir = NULL;
    }

    /** Initialize configuration including log file naming info */
    if (!fnames_conf_init(fn, logdir))
    {
        err = 1;
        goto return_succ;
    }

    /** Initialize logfile */
    if (!logfile_init(&lm->lm_logfile, lm, (lm->lm_target == MXS_LOG_TARGET_SHMEM)))
    {
        err = 1;
        goto return_succ;
    }

    /**
     * Set global variable
     */
    mxs_log_enabled_priorities = MXS_LOG_ERR | MXS_LOG_NOTICE | MXS_LOG_WARNING;

    /**
     * Initialize filewriter data and open the log file
     * for each log file type.
     */
    if (!filewriter_init(lm, fw, write_header))
    {
        err = 1;
        goto return_succ;
    }

    /** Initialize and start filewriter thread */
    fw->fwr_thread = skygw_thread_init("filewriter thr", thr_filewriter_fun, (void *)fw);

    if (fw->fwr_thread == NULL)
    {
        err = 1;
        goto return_succ;
    }

    if ((err = skygw_thread_start(fw->fwr_thread)) != 0)
    {
        goto return_succ;
    }
    /** Wait message from filewriter_thr */
    skygw_message_wait(fw->fwr_clientmes);

    succ = true;
    lm->lm_enabled = true;

return_succ:
    if (err != 0)
    {
        /** This releases memory of all created objects */
        logmanager_done_nomutex();
<<<<<<< HEAD
        LOG_ERROR("MaxScale Log: Error, initialization failed.\n");
=======
        fprintf(stderr, "* Error: Initializing the log manager failed.\n");
>>>>>>> abd1ea53
    }
    return succ;
}



/**
 * Initializes log managing routines in MariaDB Corporation MaxScale.
 *
 * @param ident  The syslog ident. If NULL, then the program name is used.
 * @param logdir The directory for the log file. If NULL logging will be made to stdout.
 * @param target Whether the log should be written to filesystem or shared memory.
 *               Meaningless if logdir is NULL.
 *
 * @return true if succeed, otherwise false
 *
 */
bool mxs_log_init(const char* ident, const char* logdir, mxs_log_target_t target)
{
    bool succ = false;

    acquire_lock(&lmlock);

    if (!lm)
    {
        ss_dassert(!message_stats);

        message_stats = hashtable_alloc(LM_MESSAGE_HASH_SIZE,
                                        lm_message_key_hash,
                                        lm_message_key_cmp);
        if (message_stats)
        {
            // As entries are added to the hashtable they will be cloned,
            // so stack allocated keys and values are ok.
            hashtable_memory_fns(message_stats,
                                 lm_message_key_clone,
                                 lm_message_stats_clone,
                                 hashtable_item_free,
                                 hashtable_item_free);

            succ = logmanager_init_nomutex(ident, logdir, target, log_config.do_maxlog);

            if (!succ)
            {
                hashtable_free(message_stats);
                message_stats = NULL;
            }
        }
    }
    else
    {
        // TODO: This is not ok. If the parameters are different then
        // TODO: we pretend something is what it is not.
        succ = true;
    }

    release_lock(&lmlock);

    return succ;
}

/**
 * Release resources of log manager.
 *
 * Lock must have been acquired before calling
 * this function.
 */
static void logmanager_done_nomutex(void)
{
    int           i;
    logfile_t*    lf;
    filewriter_t* fwr;

    fwr = &lm->lm_filewriter;

    if (fwr->fwr_state == RUN)
    {
        CHK_FILEWRITER(fwr);
        /** Inform filewriter thread and wait until it has stopped. */
        skygw_thread_set_exitflag(fwr->fwr_thread, fwr->fwr_logmes, fwr->fwr_clientmes);

        /** Free thread memory */
        skygw_thread_done(fwr->fwr_thread);
    }

    /** Free filewriter memory. */
    filewriter_done(fwr, log_config.do_maxlog);

    lf = logmanager_get_logfile(lm);
    /** Release logfile memory */
    logfile_done(lf);

    closelog();

    /** Release messages and finally logmanager memory */
    fnames_conf_done(&lm->lm_fnames_conf);
    skygw_message_done(lm->lm_clientmes);
    skygw_message_done(lm->lm_logmes);

    /** Set global pointer NULL to prevent access to freed data. */
    MXS_FREE(lm);
    lm = NULL;

    hashtable_free(message_stats);
    message_stats = NULL;
}

/**
 * End execution of log manager
 *
 * Stops file writing thread, releases filewriter, and logfiles.
 *
 */
void mxs_log_finish(void)
{
    acquire_lock(&lmlock);

    if (lm)
    {
        CHK_LOGMANAGER(lm);
        /** Mark logmanager unavailable */
        lm->lm_enabled = false;

        /** Wait until all users have left or someone shuts down
         * logmanager between lock release and acquire.
         */
        while (lm != NULL && lm->lm_nlinks != 0)
        {
            release_lock(&lmlock);
            pthread_yield();
            acquire_lock(&lmlock);
        }

        /** Shut down if not already shutted down. */
        if (lm)
        {
            ss_dassert(lm->lm_nlinks == 0);
            logmanager_done_nomutex();
        }
    }

    release_lock(&lmlock);
}

static logfile_t* logmanager_get_logfile(logmanager_t* lmgr)
{
    logfile_t* lf;
    CHK_LOGMANAGER(lmgr);
    lf = &lmgr->lm_logfile;

    if (lf->lf_state == RUN)
    {
        CHK_LOGFILE(lf);
    }
    return lf;
}

/**
 * Finds write position from block buffer for log string and writes there.
 *
 * Parameters:
 *
 * @param priority      Syslog priority
 * @param flush         indicates whether log string must be written to disk
 *                      immediately
 * @param prefix_len    length of prefix to be stripped away when syslogging
 * @param str_len       length of formatted string (including terminating NULL).
 * @param str           string to be written to log
 *
 * @return 0 if succeed, -1 otherwise
 *
 */
static int logmanager_write_log(int            priority,
                                enum log_flush flush,
                                size_t         prefix_len,
                                size_t         str_len,
                                const char*    str)
{
    logfile_t*   lf;
    char*        wp;
    int          err = 0;
    blockbuf_t*  bb;
    blockbuf_t*  bb_c;
    size_t       timestamp_len;
    int          i;

    // The config parameters are copied to local variables, because the values in
    // log_config may change during the course of the function, with would have
    // unpleasant side-effects.
    int do_highprecision = log_config.do_highprecision;
    int do_maxlog = log_config.do_maxlog;
    int do_syslog = log_config.do_syslog;

    assert(str);
    assert((priority & ~LOG_PRIMASK) == 0);
    CHK_LOGMANAGER(lm);

    // All messages are now logged to the error log file.
    lf = &lm->lm_logfile;
    CHK_LOGFILE(lf);

    /** Length of string that will be written, limited by bufsize */
    size_t safe_str_len;
    /** Length of session id */
    size_t sesid_str_len;
    size_t cmplen = 0;
    /**
     * 2 braces, 2 spaces and terminating char
     * If session id is stored to mxs_log_tls structure, allocate
     * room for session id too.
     */
    if ((priority == LOG_INFO) && (mxs_log_tls.li_sesid != 0))
    {
        sesid_str_len = 5 * sizeof(char) + get_decimal_len(mxs_log_tls.li_sesid);
    }
    else
    {
        sesid_str_len = 0;
    }
    if (do_highprecision)
    {
        timestamp_len = get_timestamp_len_hp();
    }
    else
    {
        timestamp_len = get_timestamp_len();
    }
    cmplen = sesid_str_len > 0 ? sesid_str_len - sizeof(char) : 0;

    bool overflow = false;
    /** Find out how much can be safely written with current block size */
    if (timestamp_len - sizeof(char) + cmplen + str_len > lf->lf_buf_size)
    {
        safe_str_len = lf->lf_buf_size;
        overflow = true;
    }
    else
    {
        safe_str_len = timestamp_len - sizeof(char) + cmplen + str_len;
    }
    /**
     * Seek write position and register to block buffer.
     * Then print formatted string to write position.
     */

#if defined (SS_LOG_DEBUG)
    {
        char *copy, *tok;
        int tokval;

        simple_mutex_lock(&msg_mutex, true);
        copy = MXS_STRDUP_A(str);
        tok = strtok(copy, "|");
        tok = strtok(NULL, "|");

        if (strstr(str, "message|") && tok)
        {
            tokval = atoi(tok);

            if (prevval > 0)
            {
                ss_dassert(tokval == (prevval + 1));
            }
            prevval = tokval;
        }
        MXS_FREE(copy);
        simple_mutex_unlock(&msg_mutex);
    }
#endif
    /** Book space for log string from buffer */
    if (do_maxlog)
    {
        // All messages are now logged to the error log file.
        wp = blockbuf_get_writepos(&bb, safe_str_len, flush);
    }
    else
    {
        wp = (char*)MXS_MALLOC(sizeof(char) * (timestamp_len - sizeof(char) + cmplen + str_len + 1));
    }

    if (wp == NULL)
    {
        return -1;
    }

#if defined (SS_LOG_DEBUG)
    {
        sprintf(wp, "[msg:%d]", atomic_add(&write_index, 1));
        safe_str_len -= strlen(wp);
        wp += strlen(wp);
    }
#endif
    /**
     * Write timestamp with at most <timestamp_len> characters
     * to wp.
     * Returned timestamp_len doesn't include terminating null.
     */
    if (do_highprecision)
    {
        timestamp_len = snprint_timestamp_hp(wp, timestamp_len);
    }
    else
    {
        timestamp_len = snprint_timestamp(wp, timestamp_len);
    }
    if (sesid_str_len != 0)
    {
        /**
         * Write session id
         */
        snprintf(wp + timestamp_len, sesid_str_len, "[%lu]  ", mxs_log_tls.li_sesid);
        sesid_str_len -= 1; /*< don't calculate terminating char anymore */
    }
    /**
     * Write next string to overwrite terminating null character
     * of the timestamp string.
     */
    snprintf(wp + timestamp_len + sesid_str_len,
             safe_str_len - timestamp_len - sesid_str_len,
             "%s",
             str);

    /** Add an ellipsis to an overflowing message to signal truncation. */
    if (overflow && safe_str_len > 4)
    {
        memset(wp + safe_str_len - 4, '.', 3);
    }
    /** write to syslog */
    if (do_syslog)
    {
        // Strip away the timestamp and the prefix (e.g. "error : ").
        const char *message = wp + timestamp_len + prefix_len;

        switch (priority)
        {
            case LOG_EMERG:
            case LOG_ALERT:
            case LOG_CRIT:
            case LOG_ERR:
            case LOG_WARNING:
            case LOG_NOTICE:
                syslog(priority, "%s", message);
                break;

            default:
                // LOG_INFO and LOG_DEBUG messages are never written to syslog.
                break;
        }
    }
    /** remove double line feed */
    if (wp[safe_str_len - 2] == '\n')
    {
        wp[safe_str_len - 2] = ' ';
    }
    wp[safe_str_len - 1] = '\n';

    if (do_maxlog)
    {
        blockbuf_unregister(bb);
    }
    else
    {
        MXS_FREE(wp);
    }

    return err;
}

/**
 * Register writer to a block buffer. When reference counter is non-zero the
 * flusher thread doesn't write the block to disk.
 *
 * @param bb    block buffer
 */
static void blockbuf_register(blockbuf_t* bb)
{
    CHK_BLOCKBUF(bb);
    ss_dassert(bb->bb_refcount >= 0);
    atomic_add(&bb->bb_refcount, 1);
}

/**
 * Unregister writer from block buffer. If the buffer got filled up and there
 * are no other registered writers anymore, notify the flusher thread.
 *
 * @param bb    block buffer
 */
static void blockbuf_unregister(blockbuf_t* bb)
{
    logfile_t* lf;

    CHK_BLOCKBUF(bb);
    ss_dassert(bb->bb_refcount >= 1);
    lf = &lm->lm_logfile;
    CHK_LOGFILE(lf);
    /**
     * if this is the last client in a full buffer, send write request.
     */
    if (atomic_add(&bb->bb_refcount, -1) == 1 && bb->bb_state == BB_FULL)
    {
        skygw_message_send(lf->lf_logmes);
    }
    ss_dassert(bb->bb_refcount >= 0);
}


/**
 * @node (write brief function description here)
 *
 * Parameters:
 * @param id - <usage>
 *          <description>
 *
 * @param str_len - <usage>
 *          <description>
 *
 * @return
 *
 *
 * @details List mutex now protects both the list and the contents of it.
 * TODO : It should be so that adding and removing nodes of the list is protected
 * by the list mutex. Buffer modifications should be protected by buffer
 * mutex.
 *
 */
static char* blockbuf_get_writepos(blockbuf_t** p_bb,
                                   size_t       str_len,
                                   bool         flush)
{
    logfile_t*     lf;
    mlist_t*       bb_list;
    char*          pos = NULL;
    mlist_node_t*  node;
    blockbuf_t*    bb;
#if defined(SS_DEBUG)
    bool           succ;
#endif

    CHK_LOGMANAGER(lm);
    lf = &lm->lm_logfile;
    CHK_LOGFILE(lf);
    bb_list = &lf->lf_blockbuf_list;

    /** Lock list */
    simple_mutex_lock(&bb_list->mlist_mutex, true);
    CHK_MLIST(bb_list);

    if (bb_list->mlist_nodecount > 0)
    {
        /**
         * At least block buffer exists on the list.
         */
        node = bb_list->mlist_first;

        /** Loop over blockbuf list to find write position */
        while (true)
        {
            CHK_MLIST_NODE(node);

            /** Unlock list */
            simple_mutex_unlock(&bb_list->mlist_mutex);

            bb = (blockbuf_t *)node->mlnode_data;
            CHK_BLOCKBUF(bb);

            /** Lock buffer */
            simple_mutex_lock(&bb->bb_mutex, true);

            if (bb->bb_state == BB_FULL || bb->bb_buf_left < str_len)
            {
                /**
                 * This block buffer is too full.
                 * Send flush request to file writer thread. This causes
                 * flushing all buffers, and (eventually) frees buffer space.
                 */
                blockbuf_register(bb);

                bb->bb_state = BB_FULL;

                blockbuf_unregister(bb);

                /** Unlock buffer */
                simple_mutex_unlock(&bb->bb_mutex);

                /** Lock list */
                simple_mutex_lock(&bb_list->mlist_mutex, true);


                /**
                 * If next node exists move forward. Else check if there is
                 * space for a new block buffer on the list.
                 */
                if (node != bb_list->mlist_last)
                {
                    node = node->mlnode_next;
                    continue;
                }
                /**
                 * All buffers on the list are full.
                 */
                if (bb_list->mlist_nodecount < bb_list->mlist_nodecount_max)
                {
                    /**
                     * New node is created
                     */
                    if ((bb = blockbuf_init()) == NULL)
                    {
                        simple_mutex_unlock(&bb_list->mlist_mutex);
                        return NULL;
                    }

                    CHK_BLOCKBUF(bb);

                    /**
                     * Increase version to odd to mark list update active
                     * update.
                     */
                    bb_list->mlist_versno += 1;
                    ss_dassert(bb_list->mlist_versno % 2 == 1);

                    ss_debug(succ = ) mlist_add_data_nomutex(bb_list, bb);
                    ss_dassert(succ);

                    /**
                     * Increase version to even to mark completion of update.
                     */
                    bb_list->mlist_versno += 1;
                    ss_dassert(bb_list->mlist_versno % 2 == 0);
                }
                else
                {
                    /**
                     * List and buffers are full.
                     * Reset to the beginning of the list, and wait until
                     * there is a block buffer with enough space.
                     */
                    simple_mutex_unlock(&bb_list->mlist_mutex);
                    simple_mutex_lock(&bb_list->mlist_mutex, true);

                    node = bb_list->mlist_first;
                    continue;
                }

            }
            else if (bb->bb_state == BB_CLEARED)
            {

                /**
                 *Move the cleared buffer to the end of the list if it is the first one in the list
                 */

                simple_mutex_unlock(&bb->bb_mutex);
                simple_mutex_lock(&bb_list->mlist_mutex, true);

                if (node == bb_list->mlist_first)
                {

                    if ((bb_list->mlist_nodecount > 1) && (node != bb_list->mlist_last))
                    {
                        bb_list->mlist_last->mlnode_next = bb_list->mlist_first;
                        bb_list->mlist_first = bb_list->mlist_first->mlnode_next;
                        bb_list->mlist_last->mlnode_next->mlnode_next = NULL;
                        bb_list->mlist_last = bb_list->mlist_last->mlnode_next;
                    }

                    ss_dassert(node == bb_list->mlist_last);

                    simple_mutex_unlock(&bb_list->mlist_mutex);
                    simple_mutex_lock(&bb->bb_mutex, true);

                    bb->bb_state = BB_READY;

                    simple_mutex_unlock(&bb->bb_mutex);
                    simple_mutex_lock(&bb_list->mlist_mutex, true);
                    node = bb_list->mlist_first;
                }
                else
                {
                    if (node->mlnode_next)
                    {
                        node = node->mlnode_next;
                    }
                    else
                    {
                        node = bb_list->mlist_first;
                    }
                    continue;
                }

            }
            else if (bb->bb_state == BB_READY)
            {
                /**
                 * There is space for new log string.
                 */
                break;
            }
        } /** while (true) */
    }
    else
    {

        /**
         * Create the first block buffer to logfile's blockbuf list.
         */

        if ((bb = blockbuf_init()) == NULL)
        {
            return NULL;
        }

        CHK_BLOCKBUF(bb);

        /** Lock buffer */
        simple_mutex_lock(&bb->bb_mutex, true);
        /**
         * Increase version to odd to mark list update active update.
         */
        bb_list->mlist_versno += 1;
        ss_dassert(bb_list->mlist_versno % 2 == 1);

        ss_debug(succ = ) mlist_add_data_nomutex(bb_list, bb);
        ss_dassert(succ);

        /**
         * Increase version to even to mark completion of update.
         */
        bb_list->mlist_versno += 1;
        ss_dassert(bb_list->mlist_versno % 2 == 0);

        /** Unlock list */
        simple_mutex_unlock(&bb_list->mlist_mutex);
    } /* if (bb_list->mlist_nodecount > 0) */

    ss_dassert(pos == NULL);
    ss_dassert(!(bb->bb_state == BB_FULL || bb->bb_buf_left < str_len));
    ss_dassert(bb_list->mlist_nodecount <= bb_list->mlist_nodecount_max);

    /**
     * Registration to blockbuf adds reference for the write operation.
     * It indicates that client has allocated space from the buffer,
     * but not written yet. As long as refcount > 0 buffer can't be
     * written to disk.
     */
    blockbuf_register(bb);
    *p_bb = bb;
    /**
     * At this point list mutex is held and bb points to a node with
     * enough space available. pos is not yet set.
     */
    pos = &bb->bb_buf[bb->bb_buf_used];
    bb->bb_buf_used += str_len;
    bb->bb_buf_left -= str_len;

    ss_dassert((pos >= &bb->bb_buf[0]) && (pos <= &bb->bb_buf[MAX_LOGSTRLEN - str_len]));

    /** read checkmark */
    /** TODO: add buffer overflow checkmark
        chk_val = (int)bb->bb_buf[bb->bb_buf_used-count_len];
        ss_dassert(chk_val == bb->bb_strcount);
    */

    /** TODO : write next checkmark
        bb->bb_strcount += 1;
        memcpy(&bb->bb_buf[bb->bb_buf_used], &bb->bb_strcount, count_len);
        bb->bb_buf_used += count_len;
        bb->bb_buf_left -= count_len;
    */

    /**
     * If flush flag is set, set buffer full. As a consequence, no-one
     * can write to it before it is flushed to disk.
     */
    bb->bb_state = (flush == true ? BB_FULL : bb->bb_state);

    /** Unlock buffer */
    simple_mutex_unlock(&bb->bb_mutex);
    return pos;
}

static void blockbuf_node_done(void* bb_data)
{
    blockbuf_t* bb = (blockbuf_t *)bb_data;
    simple_mutex_done(&bb->bb_mutex);
}


static blockbuf_t* blockbuf_init()
{
    blockbuf_t* bb;

    if ((bb = (blockbuf_t *) MXS_CALLOC(1, sizeof (blockbuf_t))))
    {
#if defined(SS_DEBUG)
        bb->bb_chk_top = CHK_NUM_BLOCKBUF;
        bb->bb_chk_tail = CHK_NUM_BLOCKBUF;
#endif
        simple_mutex_init(&bb->bb_mutex, "Blockbuf mutex");
        bb->bb_buf_left = MAX_LOGSTRLEN;
        bb->bb_buf_size = MAX_LOGSTRLEN;
#if defined(SS_LOG_DEBUG)
        sprintf(bb->bb_buf, "[block:%d]", atomic_add(&block_start_index, 1));
        bb->bb_buf_used += strlen(bb->bb_buf);
        bb->bb_buf_left -= strlen(bb->bb_buf);
#endif
        CHK_BLOCKBUF(bb);
    }
    return bb;
}

/**
 * Set log augmentation.
 *
 * @param bits One of the log_augmentation_t constants.
 */
void mxs_log_set_augmentation(int bits)
{
    log_config.augmentation = bits & MXS_LOG_AUGMENTATION_MASK;
}

/**
 * Helper for skygw_log_write and friends.
 *
 * @param int        The syslog priority.
 * @param file       The name of the file where the logging was made.
 * @param int        The line where the logging was made.
 * @param function   The function where the logging was made.
 * @param prefix_len The length of the text to be stripped away when syslogging.
 * @param len        Length of str, including terminating NULL.
 * @param str        String
 * @param flush      Whether the message should be flushed.
 *
 * @return 0 if the logging to at least one log succeeded.
 */

static int log_write(int            priority,
                     const char*    file,
                     int            line,
                     const char*    function,
                     size_t         prefix_len,
                     size_t         len,
                     const char*    str,
                     enum log_flush flush)
{
    int rv = -1;

    if (logmanager_register(true))
    {
        CHK_LOGMANAGER(lm);

        rv = logmanager_write_log(priority, flush, prefix_len, len, str);

        logmanager_unregister();
    }

    return rv;
}

/**
 * @node Register as a logging client to logmanager.
 *
 * Parameters:
 * @param lmgr - <usage>
 *          <description>
 *
 * @return
 *
 *
 * @details Link count modify is protected by mutex.
 *
 */
static bool logmanager_register(bool writep)
{
    bool succ = true;

    acquire_lock(&lmlock);

    if (lm == NULL || !lm->lm_enabled)
    {
        /**
         * Flush succeeds if logmanager is shut or shutting down.
         * returning false so that flusher doesn't access logmanager
         * and its members which would probabaly lead to NULL pointer
         * reference.
         */
        if (!writep || fatal_error)
        {
            succ = false;
            goto return_succ;
        }

        ss_dassert(lm == NULL || (lm != NULL && !lm->lm_enabled));

        /**
         * Wait until logmanager shut down has completed.
         * logmanager is enabled if someone already restarted
         * it between latest lock release, and acquire.
         */
        while (lm != NULL && !lm->lm_enabled)
        {
            release_lock(&lmlock);
            pthread_yield();
            acquire_lock(&lmlock);
        }

        if (lm == NULL)
        {
            // If someone is logging before the log manager has been inited,
            // or after the log manager has been finished, the messages are
            // written to stdout.
            succ = logmanager_init_nomutex(NULL, NULL, MXS_LOG_TARGET_DEFAULT, true);
        }
    }
    /** if logmanager existed or was succesfully restarted, increase link */
    if (succ)
    {
        lm->lm_nlinks += 1;
    }

return_succ:

    if (!succ)
    {
        fatal_error = true;
    }
    release_lock(&lmlock);
    return succ;
}

/**
 * @node Unregister from logmanager.
 *
 * Parameters:
 * @param lmgr - <usage>
 *          <description>
 *
 * @return
 *
 *
 * @details Link count modify is protected by mutex.
 *
 */
static void logmanager_unregister(void)
{
    acquire_lock(&lmlock);

    lm->lm_nlinks -= 1;
    ss_dassert(lm->lm_nlinks >= 0);

    release_lock(&lmlock);
}


/**
 * @node Initialize log file naming parameters from call arguments
 * or from default functions in cases where arguments are not provided.
 *
 * @param fn     The fnames_conf_t structure to initialize.
 * @param logdir The directory for the log file. If NULL logging will be made to stdout.
 *
 * @return True if the initialization was performed, false otherwise.
 *
 * @details Note that input parameter lenghts are checked here.
 *
 */
static bool fnames_conf_init(fnames_conf_t* fn, const char* logdir)
{
    bool succ = false;

    /**
     * When init_started is set, clean must be done for it.
     */
    fn->fn_state = INIT;
#if defined(SS_DEBUG)
    fn->fn_chk_top  = CHK_NUM_FNAMES;
    fn->fn_chk_tail = CHK_NUM_FNAMES;
#endif
    const char* dir;
    if (logdir)
    {
        log_config.use_stdout = false;
        dir = logdir;
    }
    else
    {
        log_config.use_stdout = true;
        // TODO: Re-arrange things so that fn->fn_logpath can be NULL.
        dir = "/tmp";
    }

    fn->fn_logpath = MXS_STRDUP_A(dir);

    if (fn->fn_logpath)
    {
        succ = true;
        fn->fn_state = RUN;
        CHK_FNAMES_CONF(fn);
    }

    return succ;
}


static void logfile_flush(logfile_t* lf)
{
    CHK_LOGFILE(lf);
    acquire_lock(&lf->lf_spinlock);
    lf->lf_flushflag = true;
    release_lock(&lf->lf_spinlock);
    skygw_message_send(lf->lf_logmes);
}

/**
 * Set rotate flag for a log file and wake up the writer thread which then
 * performs the actual rotation task.
 *
 * @param lf    logfile pointer
 */
static void logfile_rotate(logfile_t* lf)
{
    CHK_LOGFILE(lf);
    acquire_lock(&lf->lf_spinlock);
    lf->lf_rotateflag = true;
    release_lock(&lf->lf_spinlock);
    skygw_message_send(lf->lf_logmes);
}

/**
 * Forms complete path name for logfile and tests that the file doesn't conflict
 * with any existing file and it is writable.
 *
 * @param lf    logfile pointer
 *
 * @return true if succeed, false if failed
 *
 * @note        Log file openings are not TOCTOU-safe. It is not likely that
 * multiple copies of same files are opened in parallel but it is possible by
 * using log manager in parallel with multiple processes and by configuring
 * log manager to use same directories among those processes.
 */
static bool logfile_build_name(logfile_t* lf)
{
    bool succ = false;

    if (log_config.use_stdout)
    {
        // TODO: Refactor so that lf_full_file_name can be NULL in this case.
        lf->lf_full_file_name = MXS_STRDUP_A("stdout");
        succ = true;
        // TODO: Refactor to get rid of the gotos.
        goto return_succ;
    }

    /**
     * Create name for log file.
     */
    lf->lf_full_file_name = form_full_file_name(lf->lf_filepath,
                                                lf->lf_name_prefix,
                                                lf->lf_name_suffix);

    if (lf->lf_store_shmem)
    {
        /**
         * Create name for link file
         */
        lf->lf_full_link_name = form_full_file_name(lf->lf_linkpath,
                                                    lf->lf_name_prefix,
                                                    lf->lf_name_suffix);
    }
    /**
     * At least one of the files couldn't be created. Either
     * memory allocation failed or the filename is too long.
     */
    if (!lf->lf_full_file_name || (lf->lf_store_shmem && !lf->lf_full_link_name))
    {
        goto return_succ;
    }

    /**
     * If file exists but is different type, create fails.
     */
    bool writable;
    if (check_file_and_path(lf->lf_full_file_name, &writable))
    {
        /** Found similarly named file which isn't writable */
        if (!writable || file_is_symlink(lf->lf_full_file_name))
        {
            goto return_succ;
        }
    }
    else
    {
        /**
         * Opening the file failed for some other reason than
         * existing non-writable file. Shut down.
         */
        if (!writable)
        {
            goto return_succ;
        }
    }

    if (lf->lf_store_shmem)
    {
        if (check_file_and_path(lf->lf_full_link_name, &writable))
        {
            /** Found similarly named link which isn't writable */
            if (!writable)
            {
                goto return_succ;
            }
        }
        else
        {
            /**
             * Opening the file failed for some other reason than
             * existing non-writable file. Shut down.
             */
            if (!writable)
            {
                goto return_succ;
            }
        }
    }

    succ = true;

return_succ:
    return succ;
}

static bool logfile_write_header(skygw_file_t* file)
{
    CHK_FILE(file);

    bool written = true;
    time_t t = time(NULL);
    struct tm tm;
    localtime_r(&t, &tm);

    const char PREFIX[] = "MariaDB MaxScale  "; // sizeof(PREFIX) includes the NULL.
    char time_string[32]; // 26 would be enough, according to "man asctime".
    asctime_r(&tm, time_string);

    size_t size = sizeof(PREFIX) + strlen(file->sf_fname) + 2 * sizeof(' ') + strlen(time_string);

    char header[size + 2]; // For the 2 newlines.
    sprintf(header, "\n\n%s%s  %s", PREFIX, file->sf_fname, time_string);

    char line[sizeof(header) - 1];
    memset(line, '-', sizeof(line) - 1);
    line[sizeof(line) - 1] = '\n';

    size_t header_items = fwrite(header, sizeof(header) - 1, 1, file->sf_file);
    size_t line_items = fwrite(line, sizeof(line), 1, file->sf_file);

    if ((header_items != 1) || (line_items != 1))
    {
        char errbuf[STRERROR_BUFLEN];
        LOG_ERROR("MaxScale Log: Writing header failed due to %d, %s\n",
                  errno, strerror_r(errno, errbuf, sizeof(errbuf)));
        written = false;
    }

    return written;
}

/**
 * Opens a log file and writes header to the beginning of it. File name, FILE*,
 * and file descriptor are stored to skygw_file_t struct which is stored in
 * filewriter strcuture passed as parameter.
 *
 * @param fw           filewriter pointer
 * @param lf           logfile pointer
 * @param mode         Wheather the file should be truncated or appended to.
 * @param write_header Wheather a file header should be written.
 *
 * @return true if succeed; the resulting skygw_file_t is written in filewriter,
 * false if failed.
 *
 */
static bool logfile_open_file(filewriter_t* fw,
                              logfile_t* lf,
                              skygw_open_mode_t mode,
                              bool write_header)
{
    bool rv = true;

    if (log_config.use_stdout)
    {
        fw->fwr_file = skygw_file_alloc(lf->lf_full_file_name);
        fw->fwr_file->sf_file = stdout;
    }
    else
    {
        const char* full_link_name = lf->lf_store_shmem ? lf->lf_full_link_name : NULL;

        /** Create symlink pointing to log file */
        fw->fwr_file = skygw_file_init(lf->lf_full_file_name, full_link_name, mode);

        if (fw->fwr_file && write_header)
        {
            logfile_write_header(fw->fwr_file);
        }
    }

    if (fw->fwr_file == NULL)
    {
<<<<<<< HEAD
        LOG_ERROR("MaxScale Log: Error, opening log file %s failed.\n", lf->lf_full_file_name);
=======
        // Error logged by skygw_file_init to stderr.
>>>>>>> abd1ea53
        rv = false;
    }

    return rv;
}


/**
 * @brief Form the complete file path.
 *
 * @param directory The directory component containing a trailing '/'.
 * @param prefix The prefix part of the filename.
 * @param suffix The suffix part of the filename.
 *
 * @return Pointer to filename, of NULL if failed.
 *
 */
static char* form_full_file_name(const char* directory,
                                 const char* prefix,
                                 const char* suffix)
{
    char* filename = NULL;

    size_t len = strlen(directory) + strlen(prefix) + strlen(suffix) + 1;

    if (len <= NAME_MAX)
    {
        filename = (char*)MXS_CALLOC(1, len);

        if (filename)
        {
            strcat(filename, directory);
            strcat(filename, prefix);
            strcat(filename, suffix);
        }
    }
    else
    {
        LOG_ERROR("MaxScale Log: Error, filename too long %s%s%s.\n",
                  directory, prefix, suffix);
    }

    return filename;
}

/**
 * @node Allocate new buffer where argument string with a slash is copied.
 * Original string buffer is freed.
 * added.
 *
 * Parameters:
 * @param str - <usage>
 *          <description>
 *
 * @return
 *
 *
 * @details (write detailed description here)
 *
 */
static char* add_slash(char* str)
{
    char*  p = str;
    size_t plen = strlen(p);

    /** Add slash if missing */
    if (p[plen - 1] != '/')
    {
        str = (char *)MXS_MALLOC(plen + 2);
        MXS_ABORT_IF_NULL(str);
        snprintf(str, plen + 2, "%s/", p);
        MXS_FREE(p);
    }
    return str;
}


/**
 * @node Check if the path and file exist in the local file system and if they do,
 * check if they are accessible and writable.
 *
 * Parameters:
 * @param filename      File to be checked
 * @param writable      flag indicating whether file was found writable or not
 *                      if writable is NULL, check is skipped.
 *
 * @return true & writable if file exists and it is writable,
 *      true & not writable if file exists but it can't be written,
 *      false & writable if file doesn't exist but directory could be written, and
 *      false & not writable if directory can't be written.
 *
 * @details Note, that a space character is written to the end of file.
 * TODO: recall what was the reason for not succeeding with simply
 * calling access, and fstat. vraa 26.11.13
 */
static bool check_file_and_path(const char* filename, bool* writable)
{
    bool exists;

    if (filename == NULL)
    {
        exists = false;

        if (writable)
        {
            *writable = false;
        }
    }
    else
    {
        if (access(filename, F_OK) == 0)
        {

            exists = true;

            if (access(filename, W_OK) == 0)
            {
                if (writable)
                {
                    *writable = true;
                }
            }
            else
            {
                if (file_is_symlink(filename))
                {
                    char errbuf[STRERROR_BUFLEN];
                    LOG_ERROR("MaxScale Log: Error, Can't access file pointed to by %s due to %d, %s.\n",
                              filename, errno, strerror_r(errno, errbuf, sizeof(errbuf)));
                }
                else
                {
                    char errbuf[STRERROR_BUFLEN];
                    LOG_ERROR("MaxScale Log: Error, Can't access %s due to %d, %s.\n",
                              filename, errno, strerror_r(errno, errbuf, sizeof(errbuf)));
                }

                if (writable)
                {
                    *writable = false;
                }
            }

        }
        else
        {
            exists = false;
            if (writable)
            {
                *writable = true;
            }
        }
    }
    return exists;
}



static bool file_is_symlink(const char* filename)
{
    int  rc;
    bool succ = false;
    struct stat b;

    if (filename != NULL)
    {
        rc = lstat(filename, &b);

        if (rc != -1 && S_ISLNK(b.st_mode))
        {
            succ = true;
        }
    }
    return succ;
}



/**
 * @node Initialize logfile structure. Form log file name, and optionally
 * link name. Create block buffer for logfile.
 *
 * Parameters:
 * @param logfile       log file
 * @param logmanager    log manager pointer
 * @param store_shmem   flag to indicate whether log is physically written to shmem
 *
 * @return true if succeed, false otherwise
 */
static bool logfile_init(logfile_t*    logfile,
                         logmanager_t* logmanager,
                         bool          store_shmem)
{
    bool           succ = false;
    fnames_conf_t* fn = &logmanager->lm_fnames_conf;
    logfile->lf_state = INIT;
#if defined(SS_DEBUG)
    logfile->lf_chk_top = CHK_NUM_LOGFILE;
    logfile->lf_chk_tail = CHK_NUM_LOGFILE;
#endif
    logfile->lf_logmes = logmanager->lm_logmes;
    logfile->lf_name_prefix = LOGFILE_NAME_PREFIX;
    logfile->lf_name_suffix = LOGFILE_NAME_SUFFIX;
    logfile->lf_lmgr = logmanager;
    logfile->lf_flushflag = false;
    logfile->lf_rotateflag = false;
    logfile->lf_spinlock = 0;
    logfile->lf_store_shmem = store_shmem;
    logfile->lf_buf_size = MAX_LOGSTRLEN;
    /**
     * If file is stored in shared memory in /dev/shm, a link
     * pointing to shm file is created and located to the file
     * directory.
     */
    if (store_shmem)
    {
        char* dir;
        int   len = sizeof(SHM_PATHNAME_PREFIX) + sizeof(LOGFILE_NAME_PREFIX);

        dir = (char *)MXS_CALLOC(len, sizeof(char));

        if (dir == NULL)
        {
            succ = false;
            goto return_with_succ;
        }
        sprintf(dir, "%s%s", SHM_PATHNAME_PREFIX, LOGFILE_NAME_PREFIX);
        logfile->lf_filepath = dir;

        if (mkdir(dir, S_IRWXU | S_IRWXG) != 0 && (errno != EEXIST))
        {
            char errbuf[STRERROR_BUFLEN];
            LOG_ERROR("MaxScale Log: Error, creating directory %s failed due to %d, %s.\n",
                      dir, errno, strerror_r(errno, errbuf, sizeof(errbuf)));

            succ = false;
            goto return_with_succ;
        }
        logfile->lf_linkpath = MXS_STRDUP_A(fn->fn_logpath);
        logfile->lf_linkpath = add_slash(logfile->lf_linkpath);
    }
    else
    {
        logfile->lf_filepath = MXS_STRDUP_A(fn->fn_logpath);
    }
    logfile->lf_filepath = add_slash(logfile->lf_filepath);

    if (!(succ = logfile_build_name(logfile)))
    {
        goto return_with_succ;
    }
    /**
     * Create a block buffer list for log file. Clients' writes go to buffers
     * from where separate log flusher thread writes them to disk.
     */
    if (mlist_init(&logfile->lf_blockbuf_list,
                   NULL,
                   MXS_STRDUP_A("logfile block buffer list"),
                   blockbuf_node_done,
                   MAXNBLOCKBUFS) == NULL)
    {
        LOG_ERROR("MaxScale Log: Error, Initializing buffers for log files failed.\n");
        logfile_free_memory(logfile);
        goto return_with_succ;
    }

    succ = true;
    logfile->lf_state = RUN;
    CHK_LOGFILE(logfile);

return_with_succ:
    if (!succ)
    {
        logfile_done(logfile);
    }
    ss_dassert(logfile->lf_state == RUN || logfile->lf_state == DONE);
    return succ;
}

/**
 * @node Flush logfile and free memory allocated for it.
 *
 * Parameters:
 * @param lf - <usage>
 *          <description>
 *
 * @return void
 *
 *
 * @details Operation is not protected. it is assumed that no one tries
 * to call logfile functions when logfile_done is called.
 *
 * It is also assumed that filewriter doesn't exist anymore.
 *
 * Logfile access could be protected by using exit flag and rwlock to protect
 * flag read/write. Lock would be held during log write operation by clients.
 *
 */
static void logfile_done(logfile_t* lf)
{
    switch (lf->lf_state)
    {
        case RUN:
            CHK_LOGFILE(lf);
        /** fallthrough */
        case INIT:
            /** Test if list is initialized before freeing it */
            if (lf->lf_blockbuf_list.mlist_versno != 0)
            {
                mlist_done(&lf->lf_blockbuf_list);
            }
            logfile_free_memory(lf);
            lf->lf_state = DONE;
        /** fallthrough */
        case DONE:
        case UNINIT:
        default:
            break;
    }
}

static void logfile_free_memory(logfile_t* lf)
{
    if (lf->lf_filepath != NULL)
    {
        MXS_FREE(lf->lf_filepath);
    }
    if (lf->lf_linkpath != NULL)
    {
        MXS_FREE(lf->lf_linkpath);
    }
    if (lf->lf_full_link_name != NULL)
    {
        MXS_FREE(lf->lf_full_link_name);
    }
    if (lf->lf_full_file_name != NULL)
    {
        MXS_FREE(lf->lf_full_file_name);
    }
}

/**
 * @node Initialize filewriter data and open the log file for each log file type.
 *
 * @param logmanager   Log manager struct
 * @param fw           File writer struct
 * @param write_header Wheather a file header should be written.
 *
 * @return true if succeed, false if failed
 *
 */
static bool filewriter_init(logmanager_t* logmanager, filewriter_t* fw, bool write_header)
{
    bool succ = false;

    CHK_LOGMANAGER(logmanager);
    assert(logmanager->lm_clientmes);
    assert(logmanager->lm_logmes);

    fw->fwr_state = INIT;
#if defined(SS_DEBUG)
    fw->fwr_chk_top = CHK_NUM_FILEWRITER;
    fw->fwr_chk_tail = CHK_NUM_FILEWRITER;
#endif
    fw->fwr_logmgr = logmanager;
    /** Message from filewriter to clients */
    fw->fwr_logmes = logmanager->lm_logmes;
    /** Message from clients to filewriter */
    fw->fwr_clientmes = logmanager->lm_clientmes;

    logfile_t* lf = logmanager_get_logfile(logmanager);

    if (logfile_open_file(fw, lf, SKYGW_OPEN_APPEND, write_header))
    {
        fw->fwr_state = RUN;
        CHK_FILEWRITER(fw);
        succ = true;
    }
    else
    {
<<<<<<< HEAD
        filewriter_done(fw, write_header);
=======
        // Error logged already to stderr.
        filewriter_done(fw);
>>>>>>> abd1ea53
    }

    ss_dassert(fw->fwr_state == RUN || fw->fwr_state == DONE);
    return succ;
}

static bool logfile_write_footer(skygw_file_t* file, const char* suffix)
{
    CHK_FILE(file);

    bool written = true;
    time_t t = time(NULL);
    struct tm tm;
    localtime_r(&t, &tm);

    const char FORMAT[] = "%04d-%02d-%02d %02d:%02d:%02d";
    char time_string[20]; // 19 chars + NULL.

    sprintf(time_string, FORMAT,
            tm.tm_year + 1900, tm.tm_mon + 1, tm.tm_mday, tm.tm_hour, tm.tm_min, tm.tm_sec);

    size_t size = sizeof(time_string) + 3 * sizeof(' ') + strlen(suffix) + sizeof('\n');

    char header[size];
    sprintf(header, "%s   %s\n", time_string, suffix);

    char line[sizeof(header) - 1];
    memset(line, '-', sizeof(line) - 1);
    line[sizeof(line) - 1] = '\n';

    size_t header_items = fwrite(header, sizeof(header) - 1, 1, file->sf_file);
    size_t line_items = fwrite(line, sizeof(line), 1, file->sf_file);

    if ((header_items != 1) || (line_items != 1))
    {
        char errbuf[STRERROR_BUFLEN];
        LOG_ERROR("MaxScale Log: Writing footer failed due to %d, %s\n",
                  errno, strerror_r(errno, errbuf, sizeof(errbuf)));
        written = false;
    }

    return written;
}

static void filewriter_done(filewriter_t* fw, bool write_footer)
{
    switch (fw->fwr_state)
    {
        case RUN:
            CHK_FILEWRITER(fw);
            if (log_config.use_stdout)
            {
                skygw_file_free(fw->fwr_file);
            }
            else
            {
                if (write_footer)
                {
                    logfile_write_footer(fw->fwr_file, "MariaDB MaxScale is shut down.");
                }

                skygw_file_close(fw->fwr_file);
            }
        case INIT:
            fw->fwr_logmes = NULL;
            fw->fwr_clientmes = NULL;
            fw->fwr_state = DONE;
            break;
        case DONE:
        case UNINIT:
        default:
            break;
    }
}

static bool thr_flush_file(logmanager_t *lm, filewriter_t *fwr)
{
    /**
     * Get file pointer of current logfile.
     */
    bool do_flushall = thr_flushall_check();
    logfile_t *lf = &lm->lm_logfile;

    /**
     * read and reset logfile's flush- and rotateflag
     */
    acquire_lock(&lf->lf_spinlock);
    bool flush_logfile  = lf->lf_flushflag;
    bool rotate_logfile = lf->lf_rotateflag;
    lf->lf_flushflag  = false;
    lf->lf_rotateflag = false;
    release_lock(&lf->lf_spinlock);

    // fwr->fwr_file may be NULL if an earlier log-rotation failed.
    if (rotate_logfile || !fwr->fwr_file)
    {
        /**
         * Log rotation: Close file, and reopen in truncate mode.
         */
        if (!log_config.use_stdout)
        {
            if (log_config.do_maxlog)
            {
                logfile_write_footer(fwr->fwr_file, "File closed due to log rotation.");
            }

            skygw_file_close(fwr->fwr_file);
            fwr->fwr_file = NULL;

            if (!logfile_open_file(fwr, lf, SKYGW_OPEN_TRUNCATE, log_config.do_maxlog))
            {
                LOG_ERROR("MaxScale Log: Error, could not re-open log file %s.\n",
                          lf->lf_full_file_name);
            }
        }

        return true;
    }

    skygw_file_t *file = fwr->fwr_file;
    /**
     * get logfile's block buffer list
     */
    mlist_t *bb_list = &lf->lf_blockbuf_list;
#if defined(SS_DEBUG)
    simple_mutex_lock(&bb_list->mlist_mutex, true);
    CHK_MLIST(bb_list);
    simple_mutex_unlock(&bb_list->mlist_mutex);
#endif
    mlist_node_t *node = bb_list->mlist_first;

    while (node != NULL)
    {
        int err = 0;

        CHK_MLIST_NODE(node);
        blockbuf_t *bb = (blockbuf_t *)node->mlnode_data;
        CHK_BLOCKBUF(bb);

        /** Lock block buffer */
        simple_mutex_lock(&bb->bb_mutex, true);

        blockbuf_state_t flush_blockbuf = bb->bb_state;

        if (bb->bb_buf_used != 0 &&
            ((flush_blockbuf == BB_FULL) || flush_logfile || do_flushall))
        {
            /**
             * buffer is at least half-full
             * -> write to disk
             */
            while (bb->bb_refcount > 0)
            {
                simple_mutex_unlock(&bb->bb_mutex);
                simple_mutex_lock(&bb->bb_mutex, true);
            }
            err = skygw_file_write(file,
                                   (void *)bb->bb_buf,
                                   bb->bb_buf_used,
                                   (flush_logfile || do_flushall));
            if (err)
            {
                // TODO: Log this to syslog.
                char errbuf[STRERROR_BUFLEN];
                LOG_ERROR("MaxScale Log: Error, writing to the log-file %s failed due to %d, %s. "
                          "Disabling writing to the log.\n",
                          lf->lf_full_file_name, err, strerror_r(err, errbuf, sizeof(errbuf)));

                mxs_log_set_maxlog_enabled(false);
            }
            /**
             * Reset buffer's counters and mark
             * not full.
             */
            bb->bb_buf_left = bb->bb_buf_size;
            bb->bb_buf_used = 0;
            memset(bb->bb_buf, 0, bb->bb_buf_size);
            bb->bb_state = BB_CLEARED;
#if defined(SS_LOG_DEBUG)
            sprintf(bb->bb_buf, "[block:%d]", atomic_add(&block_start_index, 1));
            bb->bb_buf_used += strlen(bb->bb_buf);
            bb->bb_buf_left -= strlen(bb->bb_buf);
#endif

        }
        /** Release lock to block buffer */
        simple_mutex_unlock(&bb->bb_mutex);

        size_t vn1;
        size_t vn2;
        /** Consistent lock-free read on the list */
        do
        {
            while ((vn1 = bb_list->mlist_versno) % 2 != 0)
            {
                continue;
            }
            node = node->mlnode_next;
            vn2 = bb_list->mlist_versno;
        }
        while (vn1 != vn2 && node);

    } /* while (node != NULL) */

    /**
     * Writer's exit flag was set after checking it.
     * Loop is restarted to ensure that all logfiles are
     * flushed.
     */

    bool done = true;

    if (flushall_started_flag)
    {
        flushall_started_flag = false;
        flushall_done_flag = true;
        done = false;
    }

    return done;
}

/**
 * @node Writes block buffers of logfiles to physical log files on disk.
 *
 * Parameters:
 * @param data - thread context, skygw_thread_t
 *          <description>
 *
 * @return
 *
 *
 * @details Waits until receives wake-up message. Scans through block buffer
 * lists of each logfile object.
 *
 * Block buffer is written to log file if
 * 1. bb_state == true,
 * 2. logfile object's lf_flushflag == true, or
 * 3. skygw_thread_must_exit returns true.
 *
 * Log file is flushed (fsync'd) in cases #2 and #3.
 *
 * Concurrency control : block buffer is accessed by file writer (this) and
 * log clients. File writer reads and sets each logfile object's flushflag
 * with spinlock. Another protected section is when block buffer's metadata is
 * read, and optionally the write operation.
 *
 * When block buffer is marked full, logfile's flushflag is set, other
 * log clients don't try to access buffer(s). There may, however, be
 * active writes, on the block in parallel with file writer operations.
 * Each active write corresponds to bb_refcounter values.
 * On the other hand, file writer doesn't process the block buffer before
 * its refcount is zero.
 *
 * Every log file obj. has its own block buffer (linked) list.
 * List is accessed by log clients, which add nodes if necessary, and
 * by file writer which traverses the list and accesses block buffers
 * included in list nodes.
 * List modifications are protected with version numbers.
 * Before
 modification, version is increased by one to be odd. After the
 * completion, it is increased again to even. List can be read only when
 * version is even and read is consistent only if version hasn't changed
 * during the read.
 */
static void* thr_filewriter_fun(void* data)
{
    skygw_thread_t* thr = (skygw_thread_t *)data;
    filewriter_t*   fwr = (filewriter_t *)skygw_thread_get_data(thr);

    flushall_logfiles(false);

    CHK_FILEWRITER(fwr);
    ss_debug(skygw_thread_set_state(thr, THR_RUNNING));

    /** Inform log manager about the state. */
    skygw_message_send(fwr->fwr_clientmes);
    while (!skygw_thread_must_exit(thr))
    {
        /**
         * Wait until new log arrival message appears.
         * Reset message to avoid redundant calls.
         */
        skygw_message_wait(fwr->fwr_logmes);
        if (skygw_thread_must_exit(thr))
        {
            flushall_logfiles(true);
        }

        /** Process all logfiles which have buffered writes. */
        bool done = false;

        while (!done)
        {
            done = thr_flush_file(lm, fwr);

            if (!thr_flushall_check() && skygw_thread_must_exit(thr))
            {
                flushall_logfiles(true);
                done = false;
            }
        }

        if (flushall_done_flag)
        {
            flushall_done_flag = false;
            flushall_logfiles(false);
            skygw_message_send(fwr->fwr_clientmes);
        }

    } /* while (!skygw_thread_must_exit) */

    ss_debug(skygw_thread_set_state(thr, THR_STOPPED));
    /** Inform log manager that file writer thread has stopped. */
    skygw_message_send(fwr->fwr_clientmes);
    return NULL;
}


static void fnames_conf_done(fnames_conf_t* fn)
{
    switch (fn->fn_state)
    {
        case RUN:
            CHK_FNAMES_CONF(fn);
        case INIT:
            fnames_conf_free_memory(fn);
            fn->fn_state = DONE;
        case DONE:
        case UNINIT:
        default:
            break;
    }
}


static void fnames_conf_free_memory(fnames_conf_t* fn)
{
    MXS_FREE(fn->fn_logpath);
}

bool thr_flushall_check()
{
    bool rval = false;
    simple_mutex_lock(&lm->lm_mutex, true);
    rval = flushall_flag;
    if (rval && !flushall_started_flag && !flushall_done_flag)
    {
        flushall_started_flag = true;
    }
    simple_mutex_unlock(&lm->lm_mutex);
    return rval;
}

void flushall_logfiles(bool flush)
{
    simple_mutex_lock(&lm->lm_mutex, true);
    flushall_flag = flush;
    simple_mutex_unlock(&lm->lm_mutex);
}

/**
 * Enable/disable syslog logging.
 *
 * @param enabled True, if high precision logging should be enabled, false if it should be disabled.
 */
void mxs_log_set_highprecision_enabled(bool enabled)
{
    log_config.do_highprecision = enabled;

    MXS_NOTICE("highprecision logging is %s.", enabled ? "enabled" : "disabled");
}

/**
 * Enable/disable syslog logging.
 *
 * @param enabled True, if syslog logging should be enabled, false if it should be disabled.
 */
void mxs_log_set_syslog_enabled(bool enabled)
{
    log_config.do_syslog = enabled;

    MXS_NOTICE("syslog logging is %s.", enabled ? "enabled" : "disabled");
}

/**
 * Enable/disable maxscale log logging.
 *
 * @param enabled True, if syslog logging should be enabled, false if it should be disabled.
 */
void mxs_log_set_maxlog_enabled(bool enabled)
{
    log_config.do_maxlog = enabled;

    MXS_NOTICE("maxlog logging is %s.", enabled ? "enabled" : "disabled");
}

/**
 * Set the log throttling parameters.
 *
 * @param throttling The throttling parameters.
 */
void mxs_log_set_throttling(const MXS_LOG_THROTTLING* throttling)
{
    // No locking; it does not have any real impact, even if the struct
    // is used right when its values are modified.
    log_config.throttling = *throttling;

    if ((log_config.throttling.count == 0) ||
        (log_config.throttling.window_ms == 0) ||
        (log_config.throttling.suppress_ms == 0))
    {
        MXS_NOTICE("Log throttling has been disabled.");
    }
    else
    {
        MXS_NOTICE("A message that is logged %lu times in %lu milliseconds, "
                   "will be suppressed for %lu milliseconds.",
                   log_config.throttling.count,
                   log_config.throttling.window_ms,
                   log_config.throttling.suppress_ms);
    }
}

/**
 * Get the log throttling parameters.
 *
 * @param throttling The throttling parameters.
 */
void mxs_log_get_throttling(MXS_LOG_THROTTLING* throttling)
{
    // No locking; this is used only from maxadmin and an inconsistent set
    // may be returned only if mxs_log_set_throttling() is called via an
    // other instance of maxadmin at the very same moment.
    *throttling = log_config.throttling;
}

/**
 * Explicitly ensure that all pending log messages are flushed.
 *
 * @return 0 if the flushing was successfully initiated, otherwise -1.
 *
 * Note that the return value only indicates whether the flushing was
 * successfully initiated, not whether the actual flushing has been
 * performed.
 */
int mxs_log_flush()
{
    int err = -1;

    if (logmanager_register(false))
    {
        CHK_LOGMANAGER(lm);

        logfile_t *lf = logmanager_get_logfile(lm);
        CHK_LOGFILE(lf);

        logfile_flush(lf);
        err = 0;

        logmanager_unregister();
    }
    else
    {
        LOG_ERROR("MaxScale Log: Error, can't register to logmanager, flushing failed.\n");
    }

    return err;
}

/**
 * Explicitly ensure that all pending log messages are flushed.
 *
 * @return 0 if the flushing was successfully performed, otherwise -1.
 *
 * When the function returns 0, the flushing has been initiated and the
 * flushing thread has indicated that the operation has been performed.
 * However, 0 will be returned also in the case that the flushing thread
 * for, whatever reason, failed to actually flush the log.
 */
int mxs_log_flush_sync(void)
{
    int err = 0;

    if (!log_config.use_stdout)
    {
        MXS_INFO("Starting log flushing to disk.");
    }

    /** If initialization of the log manager has not been done, lm pointer can be
     * NULL. */
    // TODO: Why is logmanager_register() not called here?
    if (lm)
    {
        flushall_logfiles(true);

        if (skygw_message_send(lm->lm_logmes) == MES_RC_SUCCESS)
        {
            // TODO: Add error handling to skygw_message_wait. Now void.
            skygw_message_wait(lm->lm_clientmes);
        }
        else
        {
            err = -1;
        }
    }

    return err;
}

/**
 * Rotate the log-file. That is, close the current one and create a new one
 * with a larger sequence number.
 *
 * @return 0 if the rotating was successfully initiated, otherwise -1.
 *
 * Note that the return value only indicates whether the rotating was
 * successfully initiated, not whether the actual rotation has been
 * performed.
 */
int mxs_log_rotate()
{
    int err = -1;

    if (logmanager_register(false))
    {
        CHK_LOGMANAGER(lm);

        logfile_t *lf = logmanager_get_logfile(lm);
        CHK_LOGFILE(lf);

        MXS_NOTICE("Log rotation is called for %s.", lf->lf_full_file_name);

        logfile_rotate(lf);
        err = 0;

        logmanager_unregister();
    }
    else
    {
        LOG_ERROR("MaxScale Log: Error, Can't register to logmanager, rotating failed.\n");
    }

    return err;
}

static const char* priority_name(int priority)
{
    switch (priority)
    {
        case LOG_EMERG:
            return "emercency";
        case LOG_ALERT:
            return "alert";
        case LOG_CRIT:
            return "critical";
        case LOG_ERR:
            return "error";
        case LOG_WARNING:
            return "warning";
        case LOG_NOTICE:
            return "notice";
        case LOG_INFO:
            return "informational";
        case LOG_DEBUG:
            return "debug";
        default:
            assert(!true);
            return "unknown";
    }
}

/**
 * Enable/disable a particular syslog priority.
 *
 * @param priority One of the LOG_ERR etc. constants from sys/syslog.h.
 * @param enabled  True if the priority should be enabled, false if it to be disabled.
 *
 * @return 0 if the priority was valid, -1 otherwise.
 */
int mxs_log_set_priority_enabled(int priority, bool enable)
{
    int rv = -1;
    const char* text = (enable ? "enable" : "disable");

    if ((priority & ~LOG_PRIMASK) == 0)
    {
        int bit = (1 << priority);

        if (enable)
        {
            // TODO: Put behind spinlock.
            mxs_log_enabled_priorities |= bit;
        }
        else
        {
            mxs_log_enabled_priorities &= ~bit;
        }

        MXS_NOTICE("The logging of %s messages has been %sd.", priority_name(priority), text);
    }
    else
    {
        MXS_ERROR("Attempt to %s unknown syslog priority %d.", text, priority);
    }

    return rv;
}

typedef struct log_prefix
{
    const char* text; // The prefix, e.g. "error: "
    int len;          // The length of the prefix without the trailing NULL.
} log_prefix_t;

static const char PREFIX_EMERG[]   = "emerg  : ";
static const char PREFIX_ALERT[]   = "alert  : ";
static const char PREFIX_CRIT[]    = "crit   : ";
static const char PREFIX_ERROR[]   = "error  : ";
static const char PREFIX_WARNING[] = "warning: ";
static const char PREFIX_NOTICE[]  = "notice : ";
static const char PREFIX_INFO[]    = "info   : ";
static const char PREFIX_DEBUG[]   = "debug  : ";

static log_prefix_t priority_to_prefix(int priority)
{
    assert((priority & ~LOG_PRIMASK) == 0);

    log_prefix_t prefix;

    switch (priority)
    {
        case LOG_EMERG:
            prefix.text = PREFIX_EMERG;
            prefix.len = sizeof(PREFIX_EMERG);
            break;

        case LOG_ALERT:
            prefix.text = PREFIX_ALERT;
            prefix.len = sizeof(PREFIX_ALERT);
            break;

        case LOG_CRIT:
            prefix.text = PREFIX_CRIT;
            prefix.len = sizeof(PREFIX_CRIT);
            break;

        case LOG_ERR:
            prefix.text = PREFIX_ERROR;
            prefix.len = sizeof(PREFIX_ERROR);
            break;

        case LOG_WARNING:
            prefix.text = PREFIX_WARNING;
            prefix.len = sizeof(PREFIX_WARNING);
            break;

        case LOG_NOTICE:
            prefix.text = PREFIX_NOTICE;
            prefix.len = sizeof(PREFIX_NOTICE);
            break;

        case LOG_INFO:
            prefix.text = PREFIX_INFO;
            prefix.len = sizeof(PREFIX_INFO);
            break;

        case LOG_DEBUG:
            prefix.text = PREFIX_DEBUG;
            prefix.len = sizeof(PREFIX_DEBUG);
            break;

        default:
            assert(!true);
            prefix.text = PREFIX_ERROR;
            prefix.len = sizeof(PREFIX_ERROR);
            break;
    }

    --prefix.len; // Remove trailing NULL.

    return prefix;
}

static enum log_flush priority_to_flush(int priority)
{
    assert((priority & ~LOG_PRIMASK) == 0);

    switch (priority)
    {
        case LOG_EMERG:
        case LOG_ALERT:
        case LOG_CRIT:
        case LOG_ERR:
            return LOG_FLUSH_YES;

        default:
            assert(!true);
        case LOG_WARNING:
        case LOG_NOTICE:
        case LOG_INFO:
        case LOG_DEBUG:
            return LOG_FLUSH_NO;
    }
}

typedef enum message_suppression
{
    MESSAGE_NOT_SUPPRESSED,   // Message is not suppressed.
    MESSAGE_SUPPRESSED,       // Message is suppressed for the first time (for this round)
    MESSAGE_STILL_SUPPRESSED  // Message is still suppressed (for this round)
} message_suppression_t;

static message_suppression_t message_status(const char* file, int line)
{
    message_suppression_t rv = MESSAGE_NOT_SUPPRESSED;

    // Copy the config to prevent the values from changing while we are using
    // them. It does not matter if they are changed just when we are copying
    // them, but we want to use one set of values throughout the function.
    MXS_LOG_THROTTLING t = log_config.throttling;

    if ((t.count != 0) && (t.window_ms != 0) && (t.suppress_ms != 0))
    {
        LM_MESSAGE_KEY key = { file, line };
        LM_MESSAGE_STATS *value;

        errno = 0;

        // Since the hashtable can not be externally locked, the lookup/creation
        // must be done in a loop to ensure that everything works even if two
        // threads logs the same message at the very same time.
        do
        {
            value = (LM_MESSAGE_STATS*) hashtable_fetch(message_stats, &key);

            if (!value)
            {
                LM_MESSAGE_STATS stats;
                spinlock_init(&stats.lock);
                stats.first_ms = time_monotonic_raw_ms();
                stats.last_ms = 0;
                stats.count = 0;

                // hashtable_add may fail for two reasons; the key exists
                // already or it runs out of memory. In the latter case
                // errno is set.
                hashtable_add(message_stats, &key, &stats);
            }
        }
        while (!value && (errno == 0));

        if (value)
        {
            uint64_t now_ms = time_monotonic_raw_ms();

            spinlock_acquire(&value->lock);

            ++value->count;

            // Less that t.window_ms milliseconds since the message was logged
            // the last time. May have to be throttled.
            if (value->count < t.count)
            {
                // t.count times has not been reached, still ok to log.
            }
            else if (value->count == t.count)
            {
                // t.count times has been reached. Was it within the window?
                if (now_ms - value->first_ms < t.window_ms)
                {
                    // Within the window, suppress the message.
                    rv = MESSAGE_SUPPRESSED;
                }
                else
                {
                    // Not within the window, reset the situation.

                    // The flooding situation is analyzed window by window.
                    // That means that if there in each of two consequtive
                    // windows are not enough messages for throttling to take
                    // effect, but there would be if the window was placed at a
                    // slightly different position (e.g. starting in the middle
                    // of the first and ending in the middle of the second) it
                    // will go undetected and no throttling will be made.
                    // However, if that's the case, it was a spike so the
                    // flooding will stop anyway.

                    value->first_ms = now_ms;
                    value->count = 1;
                }
            }
            else
            {
                // In suppression mode.
                if (now_ms - value->first_ms < (t.window_ms + t.suppress_ms))
                {
                    // Still in the suppression window.
                    rv = MESSAGE_STILL_SUPPRESSED;
                }
                else
                {
                    // We have exited the suppression window, reset the situation.
                    value->first_ms = now_ms;
                    value->count = 1;
                }
            }

            value->last_ms = now_ms;

            spinlock_release(&value->lock);
        }
    }

    return rv;
}

/**
 * Log a message of a particular priority.
 *
 * @param priority One of the syslog constants: LOG_ERR, LOG_WARNING, ...
 * @param modname  The name of the module.
 * @param file     The name of the file where the message was logged.
 * @param line     The line where the message was logged.
 * @param function The function where the message was logged.
 * @param format   The printf format of the following arguments.
 * @param ...      Optional arguments according to the format.
 */
int mxs_log_message(int priority,
                    const char* modname,
                    const char* file, int line, const char* function,
                    const char* format, ...)
{
    int err = 0;

    assert((priority & ~LOG_PRIMASK) == 0);

    if ((priority & ~LOG_PRIMASK) == 0) // Check that the priority is ok,
    {
        if (MXS_LOG_PRIORITY_IS_ENABLED(priority))
        {
            message_suppression_t status = MESSAGE_NOT_SUPPRESSED;

            // We only throttle errors and warnings. Info and debug messages
            // are never on during normal operation, so if they are enabled,
            // we are presumably debugging something. Notice messages are
            // assumed to be logged for a reason and always in a context where
            // flooding cannot be caused.
            if ((priority == LOG_ERR) || (priority == LOG_WARNING))
            {
                status = message_status(file, line);
            }

            if (status != MESSAGE_STILL_SUPPRESSED)
            {
                va_list valist;

                int modname_len = modname ? strlen(modname) + 3 : 0; // +3 due to "[...] "

                static const char SUPPRESSION[] =
                    " (subsequent similar messages suppressed for %lu milliseconds)";
                int suppression_len = 0;
                size_t suppress_ms = log_config.throttling.suppress_ms;

                if (status == MESSAGE_SUPPRESSED)
                {
                    suppression_len += sizeof(SUPPRESSION) - 1; // Remove trailing NULL
                    suppression_len += 3; // Remove the %lu
                    suppression_len += UINTLEN(suppress_ms);
                }

                /**
                 * Find out the length of log string (to be formatted str).
                 */
                va_start(valist, format);
                int message_len = vsnprintf(NULL, 0, format, valist);
                va_end(valist);

                if (message_len >= 0)
                {
                    log_prefix_t prefix = priority_to_prefix(priority);

                    static const char FORMAT_FUNCTION[] = "(%s): ";

                    // Other thread might change log_config.augmentation.
                    int augmentation = log_config.augmentation;
                    int augmentation_len = 0;

                    switch (augmentation)
                    {
                    case MXS_LOG_AUGMENT_WITH_FUNCTION:
                        augmentation_len = sizeof(FORMAT_FUNCTION) - 1; // Remove trailing 0
                        augmentation_len -= 2; // Remove the %s
                        augmentation_len += strlen(function);
                        break;

                    default:
                        break;
                    }

                    int buffer_len = 0;
                    buffer_len += prefix.len;
                    buffer_len += modname_len;
                    buffer_len += augmentation_len;
                    buffer_len += message_len;
                    buffer_len += suppression_len;
                    buffer_len += 1; // Trailing NULL

                    if (buffer_len > MAX_LOGSTRLEN)
                    {
                        message_len -= (buffer_len - MAX_LOGSTRLEN);
                        buffer_len = MAX_LOGSTRLEN;

                        ss_dassert(prefix.len + modname_len +
                                   augmentation_len + message_len + suppression_len + 1 == buffer_len);
                    }

                    char buffer[buffer_len];

                    char *prefix_text = buffer;
                    char *modname_text = prefix_text + prefix.len;
                    char *augmentation_text = modname_text + modname_len;
                    char *message_text = augmentation_text + augmentation_len;
                    char *suppression_text = message_text + message_len;

                    strcpy(prefix_text, prefix.text);

                    if (modname_len)
                    {
                        strcpy(modname_text, "[");
                        strcat(modname_text, modname);
                        strcat(modname_text, "] ");
                    }

                    if (augmentation_len)
                    {
                        int len = 0;

                        switch (augmentation)
                        {
                        case MXS_LOG_AUGMENT_WITH_FUNCTION:
                            len = sprintf(augmentation_text, FORMAT_FUNCTION, function);
                            break;

                        default:
                            assert(!true);
                        }

                        assert(len == augmentation_len);
                    }

                    va_start(valist, format);
                    vsnprintf(message_text, message_len + 1, format, valist);
                    va_end(valist);

                    if (suppression_len)
                    {
                        sprintf(suppression_text, SUPPRESSION, suppress_ms);
                    }

                    enum log_flush flush = priority_to_flush(priority);

                    err = log_write(priority, file, line, function, prefix.len, buffer_len, buffer, flush);
                }
            }
        }
    }
    else
    {
        MXS_WARNING("Invalid syslog priority: %d", priority);
    }

    return err;
}<|MERGE_RESOLUTION|>--- conflicted
+++ resolved
@@ -584,11 +584,7 @@
     {
         /** This releases memory of all created objects */
         logmanager_done_nomutex();
-<<<<<<< HEAD
-        LOG_ERROR("MaxScale Log: Error, initialization failed.\n");
-=======
         fprintf(stderr, "* Error: Initializing the log manager failed.\n");
->>>>>>> abd1ea53
     }
     return succ;
 }
@@ -1697,11 +1693,7 @@
 
     if (fw->fwr_file == NULL)
     {
-<<<<<<< HEAD
-        LOG_ERROR("MaxScale Log: Error, opening log file %s failed.\n", lf->lf_full_file_name);
-=======
         // Error logged by skygw_file_init to stderr.
->>>>>>> abd1ea53
         rv = false;
     }
 
@@ -2082,12 +2074,7 @@
     }
     else
     {
-<<<<<<< HEAD
         filewriter_done(fw, write_header);
-=======
-        // Error logged already to stderr.
-        filewriter_done(fw);
->>>>>>> abd1ea53
     }
 
     ss_dassert(fw->fwr_state == RUN || fw->fwr_state == DONE);
